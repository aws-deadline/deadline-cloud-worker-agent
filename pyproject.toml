--- conflicted
+++ resolved
@@ -6,17 +6,10 @@
 name = "deadline-cloud-worker-agent"
 dynamic = ["version"]
 dependencies = [
-<<<<<<< HEAD
-    "requests ~= 2.29",
-    "boto3 ~= 1.26",
-    "deadline == 0.33.*",
-    "openjd-sessions >= 0.2.3, < 0.3.0",
-=======
     "requests ~= 2.31",
     "boto3 >= 1.28.80",
     "deadline == 0.34.*",
     "openjd-sessions == 0.2.*",
->>>>>>> 1625ce51
     # tomli became tomllib in standard library in Python 3.11
     "tomli == 2.0.* ; python_version<'3.11'",
     "typing_extensions ~= 4.8",
