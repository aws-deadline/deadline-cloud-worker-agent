[build-system]
requires = ["hatchling", "hatch-vcs"]
build-backend = "hatchling.build"

[project]
name = "deadline-cloud-worker-agent"
dynamic = ["version"]
dependencies = [
    "requests ~= 2.31",
    "boto3 >= 1.28.80",
<<<<<<< HEAD
    "deadline == 0.37.*",
    "openjd-sessions == 0.5.*",
=======
    "deadline == 0.39.*",
    "openjd-sessions == 0.6.*",
>>>>>>> 091608c6
    # tomli became tomllib in standard library in Python 3.11
    "tomli == 2.0.* ; python_version<'3.11'",
    "typing_extensions ~= 4.8",
    "psutil ~= 5.9",
    "pydantic ~= 1.10.0",
]
requires-python = ">=3.7"

[project.scripts]
deadline-worker-agent = "deadline_worker_agent:entrypoint"
install-deadline-worker = "deadline_worker_agent:install"

[tool.hatch.build]
artifacts = [
  "*_version.py",
]

[tool.hatch.version]
source = "vcs"
# https://setuptools-scm.readthedocs.io/en/latest/extending/#version-number-construction
# Using "no-guess-dev", GitHub workflows are handling versioning.
raw-options = { version_scheme = "no-guess-dev", local_scheme = "no-local-version" }

[tool.hatch.build.hooks.vcs]
version-file = "_version.py"

[tool.hatch.build.hooks.custom]
path = "hatch_version_hook.py"

[[tool.hatch.build.hooks.custom.copy_map]]
sources = [
  "_version.py",
]
destinations = [
  "src/deadline_worker_agent",
]

[tool.hatch.build.targets.sdist]
include = [
    "src/*",
    "hatch_version_hook.py",
]

[tool.hatch.build.targets.wheel]
packages = [
  "src/deadline_worker_agent",
]

[tool.mypy]
# See https://mypy.readthedocs.io/en/latest/config_file.html for more mypy options.

# Enables the type-checker on the interior of functions without type annotations.
check_untyped_defs = true

# Displaying specific error codes makes it easier to silence specific errors
# See also https://mypy.readthedocs.io/en/latest/error_codes.html
show_error_codes = true

# Show source code snippets and location markers in error messages
pretty = true

# Declare mypy plugins
plugins = [
    "pydantic.mypy",
]

files = [ "src/**/*.py" ]
python_version = 3.9

ignore_missing_imports = true

# Ignore missing type annotations for the following packages
# See https://mypy.readthedocs.io/en/stable/config_file.html#using-a-pyproject-toml-file
[[tool.mypy.overrides]]

module = [
    "requests",
    "requests.exceptions",
    "boto3.*",
    "botocore.client",
    "botocore.exceptions",
    "botocore.*"
]

[tool.ruff]
line-length = 100

[tool.ruff.lint]
ignore = [
  "E501",
  "E722",
  "F811",
]

[tool.ruff.lint.isort]
known-first-party = [
  "deadline_worker_agent",
  "deadline",
  "openjd",
]

[tool.black]
line-length = 100


# Configuration for pytest; enable coverage for deadline_worker_agent, emit
# XML, HTML, and terminal reports.
[tool.pytest.ini_options]
xfail_strict = true
addopts = [
    "--durations=5",
    "--color=yes",
    "--cov=src/deadline_worker_agent",
    "--cov-report=html:build/coverage",
    "--cov-report=xml:build/coverage/coverage.xml",
    "--cov-report=term-missing",
]
testpaths = [ "test" ]
looponfailroots = [ "src", "test" ]
filterwarnings = [
    "default",
    "error::pytest.PytestUnhandledThreadExceptionWarning"
]
# Print live logs during test run. This will only take effect if tests are not run
# concurrently, since pytest-xdist does not support live logging.
log_cli = true
log_cli_level = "INFO"


[tool.coverage.run]
branch = true
parallel = false
source_pkgs = [ "deadline_worker_agent" ]
omit = [
    # the mock boto implementation doesn't require tests
    "*/boto/shim.py",
    # TODO: Remove these once we have session test coverage
    "*/api_models.py",
    "*/errors.py",
    "*/queue.py",
    "*/scheduler/**/*.py",
    "*/worker.py",
]

[tool.coverage.paths]
source = [ "src/" ]

[tool.coverage.report]
show_missing = true
fail_under = 78

[tool.semantic_release]
# Can be removed or set to true once we are v1
major_on_zero = false
<<<<<<< HEAD
tag_format = "v{version}"
=======
tag_format = "{version}"
>>>>>>> 091608c6

[tool.semantic_release.commit_parser_options]
allowed_tags = [
    "build",
    "chore",
    "ci",
    "docs",
    "feat",
    "fix",
    "perf",
    "style",
    "refactor",
    "test",
]
minor_tags = []
patch_tags = [
  "chore",
  "feat",
  "fix",
  "refactor",
]

[tool.semantic_release.publish]
upload_to_vcs_release = false

[tool.semantic_release.changelog]
template_dir = ".semantic_release"

[tool.semantic_release.changelog.environment]
trim_blocks = true
lstrip_blocks = true

[tool.semantic_release.branches.release]
match = "(mainline|release)"<|MERGE_RESOLUTION|>--- conflicted
+++ resolved
@@ -8,13 +8,8 @@
 dependencies = [
     "requests ~= 2.31",
     "boto3 >= 1.28.80",
-<<<<<<< HEAD
-    "deadline == 0.37.*",
-    "openjd-sessions == 0.5.*",
-=======
     "deadline == 0.39.*",
     "openjd-sessions == 0.6.*",
->>>>>>> 091608c6
     # tomli became tomllib in standard library in Python 3.11
     "tomli == 2.0.* ; python_version<'3.11'",
     "typing_extensions ~= 4.8",
@@ -169,11 +164,7 @@
 [tool.semantic_release]
 # Can be removed or set to true once we are v1
 major_on_zero = false
-<<<<<<< HEAD
-tag_format = "v{version}"
-=======
 tag_format = "{version}"
->>>>>>> 091608c6
 
 [tool.semantic_release.commit_parser_options]
 allowed_tags = [
