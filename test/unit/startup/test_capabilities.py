--- conflicted
+++ resolved
@@ -3,11 +3,7 @@
 """Tests for the deadline_worker_agent.startup.capabilities module"""
 
 from typing import Any
-<<<<<<< HEAD
 from unittest.mock import MagicMock, patch
-=======
-from pydantic import ValidationError
->>>>>>> 6dba0c8f
 import pytest
 import subprocess
 
