--- conflicted
+++ resolved
@@ -850,12 +850,6 @@
         # Needed because MagicMock does not support gt/lt comparison
         mock_worker_settings.host_metrics_logging_interval_seconds = 10
 
-<<<<<<< HEAD
-        # Needed because MagicMock does not support gt/lt comparison
-        mock_worker_settings.host_metrics_logging_interval_seconds = 10
-
-=======
->>>>>>> 1625ce51
         # WHEN
         config = config_mod.Configuration(parsed_cli_args=parsed_args)
 
@@ -876,24 +870,12 @@
             config.jobs_run_as_overrides.run_as_agent == mock_worker_settings.jobs_run_as_agent_user
         )
         if expected_config_posix_job_user:
-<<<<<<< HEAD
             # TODO: This is needed because we are using a fixture with a parameterized call
             # but let's revisit whether this can be simplified when Windows impersonation is added
             posix_user: PosixSessionUser = request.getfixturevalue(expected_config_posix_job_user)
-            assert isinstance(config.impersonation.posix_job_user, PosixSessionUser)
-            assert config.impersonation.posix_job_user.group == posix_user.group
-            assert config.impersonation.posix_job_user.user == posix_user.user
-=======
             assert isinstance(config.jobs_run_as_overrides.posix_job_user, PosixSessionUser)
-            assert (
-                config.jobs_run_as_overrides.posix_job_user.group
-                == expected_config_posix_job_user.group
-            )
-            assert (
-                config.jobs_run_as_overrides.posix_job_user.user
-                == expected_config_posix_job_user.user
-            )
->>>>>>> 1625ce51
+            assert config.jobs_run_as_overrides.posix_job_user.group == posix_user.group
+            assert config.jobs_run_as_overrides.posix_job_user.user == posix_user.user
         else:
             assert config.jobs_run_as_overrides.posix_job_user is None
         assert config.worker_logs_dir is mock_worker_settings.worker_logs_dir
