--- conflicted
+++ resolved
@@ -25,11 +25,7 @@
         self.user = user
 
     @staticmethod
-<<<<<<< HEAD
-    def get_process_user(self):
-=======
     def get_process_user() -> str:
->>>>>>> 1625ce51
         return ""
 
 
