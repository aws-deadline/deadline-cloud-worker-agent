--- conflicted
+++ resolved
@@ -58,7 +58,7 @@
 
 @pytest.fixture(autouse=True)
 def patch_windows_session_user_validate():
-    with patch.object(WindowsSessionUser, "validate_username_password"):
+    with patch.object(WindowsSessionUser, "_validate_username_password"):
         yield
 
 
@@ -70,15 +70,9 @@
         return None
 
 
-<<<<<<< HEAD
 @pytest.fixture(params=[(os.name == "posix",)])
 def job_run_as_user_overrides(
     request: pytest.FixtureRequest, job_user: Optional[SessionUser]
-=======
-@pytest.fixture(params=(True,))
-def job_run_as_user_overrides(
-    request: pytest.FixtureRequest, posix_job_user: Optional[SessionUser]
->>>>>>> 091608c6
 ) -> JobsRunAsUserOverride:
     (posix_os,) = request.param
 
