--- conflicted
+++ resolved
@@ -52,31 +52,23 @@
 
 
 @pytest.fixture()
-def os_user() -> Optional[SessionUser]:
+def job_user() -> Optional[SessionUser]:
     if os.name == "posix":
         return PosixSessionUser(user="some-user", group="some-group")
     else:
         return None
 
 
-<<<<<<< HEAD
 @pytest.fixture(params=[(os.name == "posix",)])
-def impersonation(
-    request: pytest.FixtureRequest, os_user: Optional[SessionUser]
-) -> ImpersonationOverrides:
+def jobs_run_as_overrides(
+    request: pytest.FixtureRequest, job_user: Optional[SessionUser]
+) -> JobsRunAsUserOverride:
     (posix_os,) = request.param
 
     if posix_os:
-        return ImpersonationOverrides(inactive=False, posix_job_user=os_user)
+        return JobsRunAsUserOverride(run_as_agent=False, posix_job_user=job_user)
     else:
-        return ImpersonationOverrides(inactive=True)
-=======
-@pytest.fixture(params=(True,))
-def jobs_run_as_overrides(
-    request: pytest.FixtureRequest, posix_job_user: Optional[SessionUser]
-) -> JobsRunAsUserOverride:
-    return JobsRunAsUserOverride(run_as_agent=request.param, posix_job_user=posix_job_user)
->>>>>>> 1625ce51
+        return JobsRunAsUserOverride(run_as_agent=True)
 
 
 @pytest.fixture
@@ -258,11 +250,7 @@
     """The OS user/group associated with the job's queue"""
     # TODO: windows support
     if os.name != "posix":
-<<<<<<< HEAD
         return None
-=======
-        raise NotImplementedError(f"{os.name} is not supported")
->>>>>>> 1625ce51
     return JobRunAsUser(posix=PosixSessionUser(user="job-user", group="job-user"))
 
 
