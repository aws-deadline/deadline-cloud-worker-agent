--- conflicted
+++ resolved
@@ -63,11 +63,7 @@
             deadline_client=client,
             boto_session=boto_session,
             fleet_id=fleet_id,
-<<<<<<< HEAD
-            impersonation=impersonation,
-=======
             jobs_run_as_user_override=jobs_run_as_overrides,
->>>>>>> 1625ce51
             logs_client=logs_client,
             s3_client=s3_client,
             worker_id=worker_id,
