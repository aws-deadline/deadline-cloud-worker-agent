--- conflicted
+++ resolved
@@ -104,10 +104,7 @@
     allow_shutdown: bool,
     install_service: bool,
     telemetry_opt_out: bool,
-<<<<<<< HEAD
-=======
     vfs_install_path: str,
->>>>>>> 1625ce51
 ) -> ParsedCommandLineArguments:
     parsed_args = ParsedCommandLineArguments()
     parsed_args.farm_id = farm_id
@@ -120,10 +117,7 @@
     parsed_args.allow_shutdown = allow_shutdown
     parsed_args.install_service = install_service
     parsed_args.telemetry_opt_out = telemetry_opt_out
-<<<<<<< HEAD
-=======
     parsed_args.vfs_install_path = vfs_install_path
->>>>>>> 1625ce51
     return parsed_args
 
 
@@ -158,11 +152,8 @@
         parsed_args.user,
         "--scripts-path",
         sysconfig.get_path("scripts"),
-<<<<<<< HEAD
-=======
         "--vfs-install-path",
         parsed_args.vfs_install_path,
->>>>>>> 1625ce51
     ]
     if parsed_args.group is not None:
         expected_cmd.extend(("--group", parsed_args.group))
