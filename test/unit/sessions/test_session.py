# Copyright Amazon.com, Inc. or its affiliates. All Rights Reserved.

from __future__ import annotations
from datetime import datetime, timedelta
from pathlib import PurePosixPath, PureWindowsPath
from threading import Event, RLock
from types import TracebackType
from typing import Generator, Iterable, Literal, Optional
from unittest.mock import patch, MagicMock, ANY

import pytest
from openjd.model import ParameterValue
<<<<<<< HEAD
import os

=======
>>>>>>> 091608c6
from openjd.model.v2023_09 import (
    Action,
    Environment,
    EnvironmentActions,
    EnvironmentScript,
    StepActions,
    StepScript,
    StepTemplate,
)
from openjd.sessions import (
    ActionState,
    ActionStatus,
    PathFormat,
    PathMappingRule,
    SessionUser,
    PosixSessionUser,
    WindowsSessionUser,
)

from deadline_worker_agent.api_models import EnvironmentAction, TaskRunAction
from deadline_worker_agent.sessions import Session
import deadline_worker_agent.sessions.session as session_mod
from deadline_worker_agent.sessions.session import (
    LOW_TRANSFER_RATE_THRESHOLD,
    LOW_TRANSFER_COUNT_THRESHOLD,
    CurrentAction,
    SessionActionStatus,
)
from deadline_worker_agent.sessions.actions import (
    EnterEnvironmentAction,
    ExitEnvironmentAction,
    RunStepTaskAction,
)
from deadline_worker_agent.sessions.job_entities import (
    EnvironmentDetails,
    JobAttachmentDetails,
    JobDetails,
    StepDetails,
)
from deadline.job_attachments.models import (
    Attachments,
    JobAttachmentsFileSystem,
    JobAttachmentS3Settings,
<<<<<<< HEAD
)
from deadline.job_attachments.os_file_permission import (
    FileSystemPermissionSettings,
    PosixFileSystemPermissionSettings,
    WindowsFileSystemPermissionSettings,
    WindowsPermissionEnum,
)
from deadline.job_attachments.progress_tracker import SummaryStatistics

import deadline_worker_agent.sessions.session as session_mod
=======
)
from deadline.job_attachments.os_file_permission import PosixFileSystemPermissionSettings
from deadline.job_attachments.progress_tracker import (
    ProgressReportMetadata,
    ProgressStatus,
    SummaryStatistics,
)
>>>>>>> 091608c6


@pytest.fixture
def os_user() -> Optional[SessionUser]:
    if os.name == "posix":
        return PosixSessionUser(user="some-user", group="some-group")
    elif os.name == "nt":
        return WindowsSessionUser(user="SomeUser", group="SomeGroup", password="qwe123!@#")
    else:
        return None


@pytest.fixture
def asset_sync() -> MagicMock:
    """A fixture returning a Mock to be passed in place of a deadline.job_attachments. AssetSync
    instance when creating the Worker Agent Session instance"""
    return MagicMock()


@pytest.fixture
def session_action_queue() -> MagicMock:
    """A fixture returning a Mock to be passed in place of a SessionActionQueue when creating the
    Worker Agent Session instance"""
    return MagicMock()


@pytest.fixture
def env() -> dict[str, str] | None:
    """A fixture that represents the dictionary of environment variables and their values supplied
    the Open Job Description Session initializer"""
    return None


@pytest.fixture
def action_start_time() -> datetime:
    """A fixture that represents the start time of an action"""
    return datetime(2023, 1, 2, 3, 4, 5)


@pytest.fixture
def action_complete_time() -> datetime:
    """A fixture that represents the complete time of an action"""
    return datetime(2023, 1, 2, 3, 4, 5)


@pytest.fixture
def mock_openjd_session_cls() -> Generator[MagicMock, None, None]:
    """Mocks the Worker Agent Session module's import of the Open Job Description Session class"""
    with patch.object(session_mod, "OPENJDSession") as mock_openjd_session:
        yield mock_openjd_session


@pytest.fixture
def mock_openjd_session(mock_openjd_session_cls: MagicMock) -> MagicMock:
    """The mocked Open Job Description Session class instance"""
    return mock_openjd_session_cls.return_value


@pytest.fixture
def action_update_callback() -> MagicMock:
    """MagicMock action as the action update callback"""
    return MagicMock()


@pytest.fixture
def action_update_lock() -> MagicMock:
    """MagicMock action as the action update lock"""
    return MagicMock()


@pytest.fixture(autouse=True)
def mock_telemetry_event_for_sync_inputs() -> Generator[MagicMock, None, None]:
<<<<<<< HEAD
    with patch.object(session_module, "record_sync_inputs_telemetry_event") as mock_telemetry_event:
=======
    with patch.object(session_mod, "record_sync_inputs_telemetry_event") as mock_telemetry_event:
>>>>>>> 091608c6
        yield mock_telemetry_event


@pytest.fixture(autouse=True)
def mock_telemetry_event_for_sync_outputs() -> Generator[MagicMock, None, None]:
<<<<<<< HEAD
    with patch.object(
        session_module, "record_sync_outputs_telemetry_event"
    ) as mock_telemetry_event:
=======
    with patch.object(session_mod, "record_sync_outputs_telemetry_event") as mock_telemetry_event:
>>>>>>> 091608c6
        yield mock_telemetry_event


@pytest.fixture
def session(
    asset_sync: MagicMock,
    env: dict[str, str] | None,
    job_details: JobDetails,
    os_user: SessionUser | None,
    mock_openjd_session_cls: MagicMock,
    queue_id: str,
    session_action_queue: MagicMock,
    session_id: str,
    action_update_callback: MagicMock,
    action_update_lock: MagicMock,
) -> Session:
    """A fixture that creates and returns the Worker Session"""
    return Session(
        id=session_id,
        asset_sync=asset_sync,
        env=env,
        job_details=job_details,
        os_user=os_user,
        queue=session_action_queue,
        queue_id=queue_id,
        action_update_callback=action_update_callback,
        action_update_lock=action_update_lock,
    )


@pytest.fixture
def run_step_task_action(
    action_id: str,
    step_id: str,
    task_id: str,
    command: str,
    on_run_args: list[str],
) -> RunStepTaskAction:
    """A fixture that provides a RunStepTaskAction"""
    return RunStepTaskAction(
        details=StepDetails(
            step_template=StepTemplate(
                name="Test",
                script=StepScript(
                    actions=StepActions(
                        onRun=Action(
                            command=command,
                            args=on_run_args,
                            cancelation=None,
                        ),
                    ),
                ),
            ),
        ),
        id=action_id,
        step_id=step_id,
        task_id=task_id,
        task_parameter_values=dict[str, ParameterValue](),
<<<<<<< HEAD
=======
    )


@pytest.fixture
def enter_env_action(
    action_id: str,
    job_env_id: str,
) -> EnterEnvironmentAction:
    """A fixture that provides a EnterEnvironmentAction"""
    return EnterEnvironmentAction(
        details=EnvironmentDetails(
            environment=Environment(
                name="EnvName",
                script=EnvironmentScript(
                    actions=EnvironmentActions(
                        onEnter=Action(
                            command="test",
                        ),
                    ),
                ),
            ),
        ),
        id=action_id,
        job_env_id=job_env_id,
    )


@pytest.fixture
def exit_env_action(
    action_id: str,
    job_env_id: str,
) -> ExitEnvironmentAction:
    """A fixture that provides a ExitEnvironmentAction"""
    return ExitEnvironmentAction(
        id=action_id,
        environment_id=job_env_id,
>>>>>>> 091608c6
    )


@pytest.fixture
def current_action(
    run_step_task_action: RunStepTaskAction,
    action_start_time: datetime,
    session: Session,
) -> CurrentAction:
    """A fixture that provides the current action of the Worker when entering the test case"""
    current_action = CurrentAction(
        definition=run_step_task_action,
        start_time=action_start_time,
    )
    session._current_action = current_action
    return current_action


@pytest.fixture(
    params=(
        ActionStatus(
            exit_code=1,
            state=ActionState.FAILED,
        ),
        ActionStatus(
            exit_code=1,
            state=ActionState.FAILED,
            fail_message="fail message",
        ),
        ActionStatus(
            exit_code=1,
            state=ActionState.FAILED,
            progress=50,
        ),
    ),
    ids=(
        "no-fail-msg-progress",
        "no-progress",
        "no-fail-msg",
    ),
)
def failed_action_status(request: pytest.FixtureRequest) -> ActionStatus:
    """A fixture providing a failed Open Job Description ActionStatus"""
    return request.param


@pytest.fixture(
    params=(
        ActionStatus(
            exit_code=1,
            state=ActionState.CANCELED,
        ),
        ActionStatus(
            exit_code=1,
            state=ActionState.CANCELED,
            fail_message="canceled message",
        ),
        ActionStatus(
            exit_code=1,
            state=ActionState.CANCELED,
            progress=50,
        ),
    ),
    ids=(
        "no-fail-msg-progress",
        "no-progress",
        "no-fail-msg",
    ),
)
def canceled_action_status(request: pytest.FixtureRequest) -> ActionStatus:
    """A fixture providing a canceled Open Job Description ActionStatus"""
    return request.param


@pytest.fixture(
    params=(
        ActionStatus(
            exit_code=0,
            state=ActionState.SUCCESS,
        ),
        ActionStatus(
            exit_code=0,
            state=ActionState.SUCCESS,
            status_message="status message",
        ),
        ActionStatus(
            exit_code=0,
            state=ActionState.SUCCESS,
            progress=99,
        ),
    ),
    ids=(
        "no-status-msg-progress",
        "no-progress",
        "no-status-msg",
    ),
)
def success_action_status(request: pytest.FixtureRequest) -> ActionStatus:
    """A fixture providing a successful Open Job Description ActionStatus"""
    return request.param


@pytest.fixture
def mock_mod_logger() -> Generator[MagicMock, None, None]:
    """Fixture that mocks the session module's logger"""
    with patch.object(session_mod, "logger") as mock_mod_logger:
        yield mock_mod_logger


class TestSessionInit:
    """Test cases for Session.__init__()"""

    def test_uses_action_updated_callback(
        self,
        session: Session,
        mock_openjd_session_cls: MagicMock,
    ) -> None:
        """Asserts that the Session.update_action method is called by the callback supplied to the
        Open Job Description session initializer."""
        # GIVEN
        mock_openjd_session_cls.assert_called_once()
        call = mock_openjd_session_cls.call_args_list[0]
        action_status = ActionStatus(state=ActionState.SUCCESS)

        # THEN
        with patch.object(session, "update_action") as mock_update_action:
            # WHEN
            call.kwargs["callback"](session.id, action_status)
            mock_update_action.assert_called_once_with(action_status)

    def test_creates_current_action_lock(
        self,
        session: Session,
    ) -> None:
        """Asserts that the Session creates a threading.RLock instance and assigns it to the
        _current_action_lock attribute. This test coverage complements additional test cases in this
        file that mock the _current_action_lock."""
        # GIVEN
        # threading.RLock is a function, NOT a class. One easy way to obtain the returned is to
        # instantiate one.
        lock_type = type(RLock())

        # THEN
        assert isinstance(session._current_action_lock, lock_type)

    @pytest.mark.parametrize(
        "path_mapping_rules",
        [
            pytest.param([], id="0 rules"),
            pytest.param(
                [
                    PathMappingRule(
                        source_path_format=PathFormat.POSIX,
                        source_path=PurePosixPath("/source/path"),
                        destination_path=PurePosixPath("/dest/path"),
                    )
                ],
                id="1 rule",
            ),
            pytest.param(
                [
                    PathMappingRule(
                        source_path_format=PathFormat.POSIX,
                        source_path=PurePosixPath("/source/path"),
                        destination_path=PurePosixPath("/dest/path"),
                    ),
                    PathMappingRule(
                        source_path_format=PathFormat.WINDOWS,
                        source_path=PureWindowsPath("C:/windows/source/path"),
                        destination_path=PurePosixPath("/linux/dest/path"),
                    ),
                ],
                id="multiple rules",
            ),
        ],
    )
    def test_has_path_mapping_rules(
        self,
        session: Session,
        mock_openjd_session_cls: MagicMock,
        path_mapping_rules: list[PathMappingRule],
    ):
        """Ensure that when we have path mapping rules that we're passing them to the Open Job Description session"""
        # GIVEN / WHEN / THEN
        assert session is not None
        mock_openjd_session_cls.assert_called_once()
        if path_mapping_rules:
            assert (
                path_mapping_rules == mock_openjd_session_cls.call_args.kwargs["path_mapping_rules"]
            )
        else:
            assert not mock_openjd_session_cls.call_args.kwargs.get("path_mapping_rules", False)

    @pytest.mark.parametrize(
        "env",
        [
            pytest.param([], id="0 env variables"),
            pytest.param(
                [{"DEADLINE_SESSION_ID": "mock_session_id"}],
                id="1 env variable",
            ),
            pytest.param(
                [
                    {
                        "DEADLINE_SESSION_ID": "mock_session_id",
                        "DEADLINE_FARM_ID": "mock_farm_id",
                        "DEADLINE_QUEUE_ID": "mock_queue_id",
                        "DEADLINE_JOB_ID": "mock_job_id",
                        "DEADLINE_FLEET_ID": "mock_fleet_id",
                        "DEADLINE_WORKER_ID": "mock_worker_id",
                    }
                ],
                id="multiple env variables",
            ),
        ],
    )
    def test_has_env_variables(
        self,
        session: Session,
        mock_openjd_session_cls: MagicMock,
        env: dict[str, str],
    ):
        """Ensure that when we have env variables that we're passing them to the Open Job Description session"""
        # GIVEN / WHEN / THEN
        assert session is not None
        mock_openjd_session_cls.assert_called_once()
        if env:
            assert env == mock_openjd_session_cls.call_args.kwargs["os_env_vars"]
        else:
            assert not mock_openjd_session_cls.call_args.kwargs.get("os_env_vars", False)


class TestSessionOuterRun:
    """Test cases for Session.run()"""

    @pytest.fixture(autouse=True)
    def mock_inner_run(
        self,
        session: Session,
    ) -> Generator[MagicMock, None, None]:
        """Fixture to patch Session._run() with a MagicMock and return it"""
        with patch.object(session, "_run") as mock_inner_run:
            yield mock_inner_run

    @pytest.fixture(autouse=True)
    def mock_sync_asset_inputs(
        self,
        session: Session,
    ) -> Generator[MagicMock, None, None]:
        """Fixture to patch Session.sync_asset_inputs with a MagicMock and return it"""
        with patch.object(session, "sync_asset_inputs") as mock_sync_asset_inputs:
            yield mock_sync_asset_inputs

    @pytest.fixture(autouse=True)
    def mock_cleanup(
        self,
        session: Session,
    ) -> Generator[MagicMock, None, None]:
        """Fixture to patch Session._cleanup with a MagicMock and return it"""
        with patch.object(session, "_cleanup") as mock_cleanup:
            yield mock_cleanup

    @pytest.mark.parametrize(
        argnames="inner_run_side_effect",
        argvalues=(
            Exception("some exception"),
            None,
        ),
        ids=(
            "with-exception",
            "no-exception",
        ),
    )
    def test_calls_cleanup(
        self,
        session: Session,
        inner_run_side_effect: Exception | None,
        mock_inner_run: MagicMock,
        mock_cleanup: MagicMock,
    ) -> None:
        """Tests that when Session.run() calls Session._cleanup() regardless of whether the
        internal call to Session._run() succeeds or raises an exception."""
        # GIVEN
        mock_inner_run.side_effect = inner_run_side_effect

        if inner_run_side_effect:
            # THEN
            with pytest.raises(type(inner_run_side_effect)) as raise_ctx:
                # WHEN
                session.run()

            # THEN
            assert raise_ctx.value is inner_run_side_effect
        else:
            # WHEN
            session.run()

        # THEN
        mock_cleanup.assert_called_once_with()

    def test_exception_stops(
        self,
        session: Session,
        mock_inner_run: MagicMock,
    ) -> None:
        """Tests that when Session.run() calls Session._run() and it raises an exception, that the
        Session._stop event is set and the Session._stop_fail_message is set with an appropriate
        message."""
        # GIVEN
        inner_run_exception = Exception("an exception msg")
        mock_inner_run.side_effect = inner_run_exception

        # THEN
        with pytest.raises(Exception) as raise_ctx:
            # WHEN
            session.run()

        # THEN
        assert session._stop.is_set()
        assert (
            session._stop_fail_message
            == f"Worker encountered an unexpected error: {inner_run_exception}"
        )
        assert raise_ctx.value is inner_run_exception

    def test_toggles_whether_running(self, session: Session, mock_inner_run: MagicMock) -> None:
        """Tests that the _stopped_running Event is cleared before running the inner and then set
        once we're done running."""

        # GIVEN
        event_is_set = True

        def inner_run_check_state():
            nonlocal event_is_set
            event_is_set = session._stopped_running.is_set()

        mock_inner_run.side_effect = inner_run_check_state

        # WHEN
        session.run()

        # THEN
        assert not event_is_set
        assert session._stopped_running.is_set()

    def test_not_running_with_cleanup_exception(
        self, session: Session, mock_cleanup: MagicMock
    ) -> None:
        """Tests that the _stopped_running Event is set even when the Session's cleanup method
        raises an exception."""

        # GIVEN
        mock_cleanup.side_effect = Exception("a message")

        # WHEN
        session.run()

        # THEN
        assert session._stopped_running.is_set()

    def test_warm_cache_does_not_throw_error(
        self,
        session: Session,
        session_action_queue: MagicMock,
    ):
        # GIVEN
        session_action_queue._job_entities.cache_entities.side_effect = Exception("An error")

        # WHEN
        session._warm_job_entities_cache()

        # THEN
        # it did not error
        session_action_queue._job_entities.cache_entities.assert_called_once()


class TestSessionSyncAssetInputs:
    @pytest.fixture(autouse=True)
    def mock_asset_sync(self, session: Session) -> Generator[MagicMock, None, None]:
        with patch.object(session, "_asset_sync") as mock_asset_sync:
            yield mock_asset_sync

    # This overrides the job_attachments_file_system fixture in tests/unit/conftest.py which feeds into
    # the job_attachment_details fixture
    @pytest.mark.parametrize(
        "job_attachments_file_system", [e.value for e in JobAttachmentsFileSystem]
    )
    @pytest.mark.skipif(os.name != "posix", reason="Posix-only test.")
    def test_asset_loading_method(
        self,
        session: Session,
        job_attachments_file_system: JobAttachmentsFileSystem,
        mock_asset_sync: MagicMock,
        mock_telemetry_event_for_sync_inputs: MagicMock,
        job_attachment_details: JobAttachmentDetails,
    ) -> None:
        """Tests that the job_attachments_file_system specified in session._job_details is properly passed to the sync_inputs function"""
        # GIVEN
        mock_ja_sync_inputs: MagicMock = mock_asset_sync.sync_inputs
        mock_ja_sync_inputs.return_value = (SummaryStatistics(), {})
        cancel = Event()

        # WHEN
        session.sync_asset_inputs(
            cancel=cancel,
            job_attachment_details=job_attachment_details,
        )

        # THEN
        mock_ja_sync_inputs.assert_called_with(
            s3_settings=ANY,
            queue_id=ANY,
            job_id=ANY,
            session_dir=ANY,
            attachments=Attachments(
                manifests=ANY,
                fileSystem=job_attachments_file_system,
            ),
            fs_permission_settings=PosixFileSystemPermissionSettings(
                os_user="some-user",
                os_group="some-group",
                dir_mode=0o20,
                file_mode=0o20,
            ),
            storage_profiles_path_mapping_rules={},
            step_dependencies=None,
            on_downloading_files=ANY,
            os_env_vars=None,
        )

    def test_sync_asset_inputs_with_fs_permission_settings(
        self,
        session: Session,
        mock_asset_sync: MagicMock,
        job_attachment_details: JobAttachmentDetails,
    ):
        """
        Tests that sync_inputs function is called with the correct fs_permission_settings
        argument based on the current OS.
        """
        # GIVEN
        mock_sync_inputs: MagicMock = mock_asset_sync.sync_inputs
        mock_sync_inputs.return_value = ({}, {})
        cancel = Event()

        expected_fs_permission_settings: Optional[FileSystemPermissionSettings] = None
        if os.name == "posix":
            expected_fs_permission_settings = PosixFileSystemPermissionSettings(
                os_user="some-user",
                os_group="some-group",
                dir_mode=0o20,
                file_mode=0o20,
            )
        elif os.name == "nt":
            expected_fs_permission_settings = WindowsFileSystemPermissionSettings(
                os_user="SomeUser",
                os_group="SomeGroup",
                dir_mode=WindowsPermissionEnum.WRITE,
                file_mode=WindowsPermissionEnum.WRITE,
            )

        # WHEN
        session.sync_asset_inputs(
            cancel=cancel,
            job_attachment_details=job_attachment_details,
        )

        # THEN
        mock_sync_inputs.assert_called_with(
            s3_settings=ANY,
            queue_id=ANY,
            job_id=ANY,
            session_dir=ANY,
            attachments=Attachments(
                manifests=ANY,
                fileSystem=ANY,
            ),
            fs_permission_settings=expected_fs_permission_settings,
            storage_profiles_path_mapping_rules={},
            step_dependencies=None,
            on_downloading_files=ANY,
            os_env_vars=None,
        )

        mock_telemetry_event_for_sync_inputs.assert_called_once_with(
            "queue-aaaaaaaaaaaaaaaaaaaaaaaaaaaaaaaa",
            SummaryStatistics(),
        )

    @pytest.mark.parametrize(
        "sync_asset_inputs_args_sequence, expected_error",
        [
            (
                [
                    {
                        "job_attachment_details": JobAttachmentDetails(
                            manifests=[],
                            job_attachments_file_system="COPIED",
                        )
                    }
                ],
                False,
            ),
            (
                [
                    {
                        "job_attachment_details": JobAttachmentDetails(
                            manifests=[],
                            job_attachments_file_system="COPIED",
                        )
                    },
                    {"step_dependencies": ["step-1"]},
                ],
                False,
            ),
            (
                [{"step_dependencies": ["step-1"]}],
                True,
            ),
            ([{"job_attachment_details": None}], True),
            ([{"step_dependencies": None}], True),
            ([{"job_attachment_details": None}, {"step_dependencies": None}], True),
        ],
    )
    def test_sync_asset_inputs(
        self,
        session: Session,
        mock_asset_sync: MagicMock,
        mock_telemetry_event_for_sync_inputs: MagicMock,
        sync_asset_inputs_args_sequence: list[dict[str, JobAttachmentDetails | list[str]]],
        expected_error: bool,
    ):
        """
        Tests 'sync_asset_inputs' with a sequence of arguments and checks if it raises an error as expected.
        For each test case, 'sync_asset_inputs' is called with each argument in the 'sync_asset_inputs_args_sequence'.
        It then checks whether the function raises an error or not, which should match the 'expected_error'.
        Also, asserts that 'record_sync_inputs_telemetry_event' is called with the correct arguments.
        """
        # GIVEN
        mock_ja_sync_inputs: MagicMock = mock_asset_sync.sync_inputs
        mock_ja_sync_inputs.return_value = (SummaryStatistics(), {})
        cancel = Event()

        if expected_error:
            # WHEN
            with pytest.raises(RuntimeError) as raise_ctx:
                for args in sync_asset_inputs_args_sequence:
                    session.sync_asset_inputs(cancel=cancel, **args)  # type: ignore[arg-type]
            # THEN
            assert (
                raise_ctx.value.args[0]
                == "Job attachments must be synchronized before downloading Step dependencies."
            )
        else:
            # WHEN
            for args in sync_asset_inputs_args_sequence:
                session.sync_asset_inputs(cancel=cancel, **args)  # type: ignore[arg-type]
            # THEN
            for call in mock_telemetry_event_for_sync_inputs.call_args_list:
                assert call[0] == (
                    "queue-aaaaaaaaaaaaaaaaaaaaaaaaaaaaaaaa",
                    SummaryStatistics(),
                )
            assert mock_telemetry_event_for_sync_inputs.call_count == len(
                sync_asset_inputs_args_sequence
            )

<<<<<<< HEAD
=======
    def test_sync_asset_inputs_cancellation_by_low_transfer_rate(
        self,
        session: Session,
        mock_asset_sync: MagicMock,
    ):
        """
        Tests that the session is canceled if it observes a series of alarmingly low transfer rates.
        """

        # Mock out the Job Attachment's sync_inputs function to report multiple consecutive low transfer rates
        # (lower than the threshold) via callback function.
        def mock_sync_inputs(on_downloading_files, *args, **kwargs):
            low_transfer_rate_report = ProgressReportMetadata(
                status=ProgressStatus.DOWNLOAD_IN_PROGRESS,
                progress=0.0,
                transferRate=LOW_TRANSFER_RATE_THRESHOLD / 2,
                progressMessage="",
            )
            for _ in range(LOW_TRANSFER_COUNT_THRESHOLD):
                on_downloading_files(low_transfer_rate_report)
            return ({}, {})

        mock_asset_sync.sync_inputs = mock_sync_inputs
        mock_cancel = MagicMock(spec=Event)

        with patch.object(session, "update_action") as mock_update_action, patch.object(
            session_mod, "record_sync_inputs_fail_telemetry_event"
        ) as mock_record_sync_inputs_fail_telemetry_event:
            session.sync_asset_inputs(
                cancel=mock_cancel,
                job_attachment_details=JobAttachmentDetails(
                    manifests=[],
                    job_attachments_file_system=JobAttachmentsFileSystem.COPIED,
                ),
            )
        mock_cancel.set.assert_called_once()
        mock_update_action.assert_called_with(
            ActionStatus(
                state=ActionState.FAILED,
                fail_message=(
                    f"Input syncing failed due to successive low transfer rates (< {LOW_TRANSFER_RATE_THRESHOLD / 1000} KB/s). "
                    f"The transfer rate was below the threshold for the last {session._seconds_to_minutes_str(LOW_TRANSFER_COUNT_THRESHOLD)}."
                ),
            ),
        )
        mock_record_sync_inputs_fail_telemetry_event.assert_called_once_with(
            queue_id="queue-aaaaaaaaaaaaaaaaaaaaaaaaaaaaaaaa",
            failure_reason=(
                "Insufficient download speed: "
                f"Input syncing failed due to successive low transfer rates (< {LOW_TRANSFER_RATE_THRESHOLD / 1000} KB/s). "
                f"The transfer rate was below the threshold for the last {session._seconds_to_minutes_str(LOW_TRANSFER_COUNT_THRESHOLD)}."
            ),
        )

    @pytest.mark.parametrize(
        "seconds, expected_str",
        [
            (0, "0 seconds"),
            (1, "1 second"),
            (30, "30 seconds"),
            (60, "1 minute"),
            (61, "1 minute 1 second"),
            (90, "1 minute 30 seconds"),
            (120, "2 minutes"),
            (121, "2 minutes 1 second"),
            (150, "2 minutes 30 seconds"),
        ],
    )
    def test_seconds_to_minutes_str(self, session: Session, seconds: int, expected_str: str):
        assert session._seconds_to_minutes_str(seconds) == expected_str

>>>>>>> 091608c6

class TestSessionSyncAssetOutputs:
    @pytest.fixture(autouse=True)
    def mock_asset_sync(self, session: Session) -> Generator[MagicMock, None, None]:
        with patch.object(session, "_asset_sync") as mock_asset_sync:
            yield mock_asset_sync

    def test_sync_asset_outputs(
        self,
        action_id: str,
        queue_id: str,
        step_id: str,
        task_id: str,
        action_start_time: datetime,
        session: Session,
        job_attachment_details: JobAttachmentDetails,
        mock_asset_sync: MagicMock,
        mock_telemetry_event_for_sync_outputs: MagicMock,
    ):
        """
        Tests that session's '_sync_asset_outputs' calls Job Attachment's method 'sync_outputs' correctly.
        Also, asserts that 'record_sync_outputs_telemetry_event' is called once with the correct arguments.
        """
        # GIVEN
        mock_ja_sync_outputs: MagicMock = mock_asset_sync.sync_outputs
        mock_ja_sync_outputs.return_value = SummaryStatistics()
        current_action = CurrentAction(
            definition=RunStepTaskAction(
                details=StepDetails(
                    step_template=StepTemplate(
                        name="Test",
                        script=StepScript(
                            actions=StepActions(
                                onRun=Action(
                                    command="echo",
                                    args=["hello"],
                                ),
                            ),
                        ),
                    ),
                ),
                id=action_id,
                step_id=step_id,
                task_id=task_id,
                task_parameter_values=dict[str, ParameterValue](),
            ),
            start_time=action_start_time,
        )
        session._job_attachment_details = job_attachment_details

        # WHEN
        session._sync_asset_outputs(current_action=current_action)

        # THEN
        mock_ja_sync_outputs.assert_called_once_with(
            s3_settings=JobAttachmentS3Settings(
                rootPrefix="job_attachments",
                s3BucketName="job_attachments_bucket",
            ),
            attachments=Attachments(
                manifests=ANY,
                fileSystem=JobAttachmentsFileSystem.COPIED,
            ),
            queue_id=queue_id,
            job_id=ANY,
            step_id=step_id,
            task_id=task_id,
            session_action_id=action_id,
            start_time=ANY,
            session_dir=ANY,
            storage_profiles_path_mapping_rules={},
            on_uploading_files=ANY,
        )
        mock_telemetry_event_for_sync_outputs.assert_called_once_with(
            "queue-aaaaaaaaaaaaaaaaaaaaaaaaaaaaaaaa",
            SummaryStatistics(),
        )


class TestSessionInnerRun:
    """Test cases for Session._run()"""

    def test_locking_semantics(
        self,
        session: Session,
    ) -> None:
        """Test that asserts that the _current_action_lock is entered before the method calls
        Session._start_action() and that _current_action_lock is exited afterwards."""

        # GIVEN
        with (
            patch.object(session, "_action_update_lock") as mock_action_update_lock,
            patch.object(session, "_current_action_lock") as mock_current_action_lock,
            patch.object(session, "_start_action") as mock_start_action,
        ):
            action_update_lock_enter: MagicMock = mock_action_update_lock.__enter__
            action_update_lock_exit: MagicMock = mock_action_update_lock.__exit__
            current_action_lock_enter: MagicMock = mock_current_action_lock.__enter__
            current_action_lock_exit: MagicMock = mock_current_action_lock.__exit__

            # THEN
            # Assert the correct order:
            #     1. self._action_update_lock is acquired
            #     2. self._current_action_lock is acquired
            #     3. Session._replace_assigned_actions_impl() is called
            #     4. self._current_action_lock is released
            #     5. self._action_update_lock is released
            def current_action_lock_enter_side_effect() -> None:
                action_update_lock_enter.assert_called_once_with()
                action_update_lock_exit.assert_not_called()
                current_action_lock_exit.assert_not_called()
                mock_start_action.assert_not_called()

            current_action_lock_enter.side_effect = current_action_lock_enter_side_effect

            def action_update_lock_enter_side_effect() -> None:
                current_action_lock_enter.assert_not_called()
                current_action_lock_exit.assert_not_called()
                action_update_lock_exit.assert_not_called()
                mock_start_action.assert_not_called()

            action_update_lock_enter.side_effect = action_update_lock_enter_side_effect

            def start_action_side_effect() -> CurrentAction | None:
                action_update_lock_enter.assert_called_once()
                current_action_lock_enter.assert_called_once()
                current_action_lock_exit.assert_not_called()
                action_update_lock_exit.assert_not_called()

                # Set the stop event so that the run loop exits
                session._stop.set()
                return None

            mock_start_action.side_effect = start_action_side_effect

            def current_action_lock_exit_side_effect(
                exc_type: type[BaseException] | None,
                exc_val: BaseException | None,
                exc_tb: TracebackType | None,
            ) -> None:
                action_update_lock_enter.assert_called_once()
                current_action_lock_enter.assert_called_once()
                mock_start_action.assert_called()
                action_update_lock_exit.assert_not_called()

            current_action_lock_exit.side_effect = current_action_lock_exit_side_effect

            def action_update_lock_exit_side_effect(
                exc_type: type[BaseException] | None,
                exc_val: BaseException | None,
                exc_tb: TracebackType | None,
            ) -> None:
                action_update_lock_enter.assert_called_once()
                current_action_lock_enter.assert_called_once()
                current_action_lock_exit.assert_called_once()
                mock_start_action.assert_called_once()

            action_update_lock_exit.side_effect = action_update_lock_exit_side_effect

            # WHEN
            session._run()

        # THEN
        action_update_lock_enter.assert_called_once_with()
        action_update_lock_exit.assert_called_once_with(None, None, None)
        current_action_lock_enter.assert_called_once()
        current_action_lock_exit.assert_called_once_with(None, None, None)
        mock_start_action.assert_called_once()


class TestSessionCancelActions:
    """Test cases for Session.cancel_actions()"""

    def test_locking_semantics(
        self,
        session: Session,
    ) -> None:
        """Test that asserts that the _current_action_lock is entered before the method calls
        Session._cancel_actions_impl() and that _current_action_lock is exited afterwards."""
        # GIVEN
        action_ids: list[str] = []

        with (
            patch.object(session, "_cancel_actions_impl") as mock_cancel_actions_impl,
            patch.object(session, "_action_update_lock") as mock_action_update_lock,
            patch.object(session, "_current_action_lock") as mock_current_action_lock,
        ):
            action_update_lock_enter: MagicMock = mock_action_update_lock.__enter__
            action_update_lock_exit: MagicMock = mock_action_update_lock.__exit__
            current_action_lock_enter: MagicMock = mock_current_action_lock.__enter__
            current_action_lock_exit: MagicMock = mock_current_action_lock.__exit__

            # Assert the correct order:
            #     1. self._action_update_lock is acquired
            #     2. self._current_action_lock is acquired
            #     3. Session._cancel_actions_impl() is called
            #     4. self._current_action_lock is released
            #     5. self._action_update_lock is released
            def current_action_lock_enter_side_effect() -> None:
                action_update_lock_enter.assert_called_once_with()
                action_update_lock_exit.assert_not_called()
                current_action_lock_exit.assert_not_called()
                mock_cancel_actions_impl.assert_not_called()

            current_action_lock_enter.side_effect = current_action_lock_enter_side_effect

            def action_update_lock_enter_side_effect() -> None:
                current_action_lock_enter.assert_not_called()
                current_action_lock_exit.assert_not_called()
                action_update_lock_exit.assert_not_called()
                mock_cancel_actions_impl.assert_not_called()

            action_update_lock_enter.side_effect = action_update_lock_enter_side_effect

            def mock_cancel_actions_impl_side_effect(*, action_ids: list[str]) -> None:
                action_update_lock_enter.assert_called_once()
                current_action_lock_enter.assert_called_once()
                current_action_lock_exit.assert_not_called()
                action_update_lock_exit.assert_not_called()

            mock_cancel_actions_impl.side_effect = mock_cancel_actions_impl_side_effect

            def current_action_lock_exit_side_effect(
                exc_type: type[BaseException] | None,
                exc_val: BaseException | None,
                exc_tb: TracebackType | None,
            ) -> None:
                action_update_lock_enter.assert_called_once()
                current_action_lock_enter.assert_called_once()
                mock_cancel_actions_impl.assert_called()
                action_update_lock_exit.assert_not_called()

            current_action_lock_exit.side_effect = current_action_lock_exit_side_effect

            def action_update_lock_exit_side_effect(
                exc_type: type[BaseException] | None,
                exc_val: BaseException | None,
                exc_tb: TracebackType | None,
            ) -> None:
                action_update_lock_enter.assert_called_once()
                current_action_lock_enter.assert_called_once()
                current_action_lock_exit.assert_called_once()
                mock_cancel_actions_impl.assert_called_once()

            action_update_lock_exit.side_effect = action_update_lock_exit_side_effect

            # WHEN
            session.cancel_actions(action_ids=action_ids)

        # THEN
        mock_cancel_actions_impl.assert_called_once_with(action_ids=action_ids)
        action_update_lock_enter.assert_called_once_with()
        action_update_lock_exit.assert_called_once_with(None, None, None)
        current_action_lock_enter.assert_called_once()
        current_action_lock_exit.assert_called_once_with(None, None, None)


class TestSessionCancelActionsImpl:
    """Test cases for Session._cancel_actions_impl()"""

    def test_cancels_current_action(
        self,
        session: Session,
        mock_openjd_session: MagicMock,
        current_action: CurrentAction,
    ) -> None:
        """Asserts that the current action is canceled if cancel_actions() is called with the
        corresponding action ID in the action_ids argument."""
        # GIVEN
        openjd_cancel_action: MagicMock = mock_openjd_session.cancel_action

        # WHEN
        session._cancel_actions_impl(action_ids=[current_action.definition.id])

        # THEN
        openjd_cancel_action.assert_called_once_with(time_limit=None)


class TestSessionReplaceAssignedActions:
    """Test cases for Session.replace_assigned_actions()"""

    def test_locking_semantics(
        self,
        session: Session,
    ) -> None:
        # GIVEN
        actions: list[EnvironmentAction | TaskRunAction] = []

        with (
            patch.object(
                session, "_replace_assigned_actions_impl"
            ) as mock_replace_assigned_actions_impl,
            patch.object(session, "_current_action_lock") as mock_current_action_lock,
        ):
            lock_enter: MagicMock = mock_current_action_lock.__enter__
            lock_exit: MagicMock = mock_current_action_lock.__exit__

            # Assert the correct order:
            #     1. Lock is entered (aka acquired)
            #     2. Session._replace_assigned_actions_impl() is called
            #     3. Lock is exited (aka released)
            def replace_assigned_actions_impl_side_effect(
                *, actions: Iterable[EnvironmentAction | TaskRunAction]
            ) -> None:
                # THEN
                lock_enter.assert_called_once_with()
                lock_exit.assert_not_called()

            mock_replace_assigned_actions_impl.side_effect = (
                replace_assigned_actions_impl_side_effect
            )

            # WHEN
            session.replace_assigned_actions(actions=actions)

        # THEN
        mock_replace_assigned_actions_impl.assert_called_once_with(actions=actions)
        lock_exit.assert_called_once()


class TestSessionUpdateAction:
    """Test cases for Session.update_action()"""

    def test_locking_semantics(
        self,
        session: Session,
        # We don't use the value of this fixture, but requiring it has the side-effect of assigning
        # it as the current action of the session
        current_action: CurrentAction,
        success_action_status: ActionStatus,
    ) -> None:
        """Test that asserts that the _current_action_lock is entered before the method calls
        Session._action_updated_impl() and that _current_action_lock is exited afterwards."""
        # GIVEN
        with (
            patch.object(session, "_current_action_lock") as mock_current_action_lock,
            patch.object(session, "_action_updated_impl") as mock_action_updated_impl,
            patch.object(session, "_report_action_update") as mock_report_action_update,
        ):
            current_action_lock_enter: MagicMock = mock_current_action_lock.__enter__
            current_action_lock_exit: MagicMock = mock_current_action_lock.__exit__

            # Assert the correct order:
            #     1. Lock is entered (aka acquired)
            #     2. Session._action_updated_impl() is called
            #     3. Lock is exited (aka released)
            #     4. Session queue is forwarded the session action update
            def mock_action_updated_impl_side_effect(
                *,
                action_status: ActionStatus,
                now: datetime,
            ) -> None:
                # THEN
                current_action_lock_enter.assert_called_once_with()
                current_action_lock_exit.assert_not_called()

            mock_action_updated_impl.side_effect = mock_action_updated_impl_side_effect

            # WHEN
            session.update_action(success_action_status)

        # THEN
        mock_action_updated_impl.assert_called_once()
        current_action_lock_exit.assert_called_once()
        mock_report_action_update.assert_not_called()

    def test_timeout_messaging(
        self,
        session: Session,
        # We don't use the value of this fixture, but requiring it has the side-effect of assigning
        # it as the current action of the session
        current_action: CurrentAction,
    ) -> None:
        """Test that when an action is reported as TIMEOUT then we:
        1) Cancel all subsequent tasks as NEVER_ATTEMPTED; and
        2) Have an appropriate failure message on the action.
        """
        # GIVEN
        status = ActionStatus(state=ActionState.TIMEOUT, exit_code=-1, progress=24.4)
        with (
            patch.object(session._queue, "cancel_all") as mock_cancel_all,
            patch.object(session, "_report_action_update") as mock_report_action_update,
        ):
            # WHEN
            session.update_action(status)

        # THEN
        mock_cancel_all.assert_called_once_with(message=ANY, ignore_env_exits=True)
        assert "TIMEOUT" in mock_cancel_all.call_args.kwargs["message"]
        mock_report_action_update.assert_called_once()
        session_status = mock_report_action_update.call_args.args[0]
        assert session_status.completed_status == "FAILED"
        called_with_status = session_status.status
        assert called_with_status.state == ActionState.TIMEOUT
        assert "TIMEOUT" in called_with_status.fail_message
        assert called_with_status.exit_code == status.exit_code
        assert called_with_status.progress == status.progress


class TestSessionActionUpdatedImpl:
    """Test cases for Session._action_updated_impl()"""

    @pytest.fixture(autouse=True)
    def mock_report_action_update(self, session: Session) -> Generator[MagicMock, None, None]:
        """Returns a patched mock for Session._report_action_update"""
        with patch.object(session, "_report_action_update") as mock_report_action_update:
            yield mock_report_action_update

    def test_failed_enter_env(
        self,
        action_id: str,
        session: Session,
        session_action_queue: MagicMock,
        action_start_time: datetime,
        action_complete_time: datetime,
        failed_action_status: ActionStatus,
        mock_report_action_update: MagicMock,
    ) -> None:
        """Tests that if a environment enter action fails (the Open Job Description action), that the action
        failure is returned, and that any pending actions other than ENV_EXITS are marked as
        NEVER_ATTEMPTED with a message that explains that the env enter action failed."""
        # GIVEN
        job_env_id = "job_env_id"
        current_action = CurrentAction(
            definition=EnterEnvironmentAction(
                details=EnvironmentDetails(
                    environment=Environment(
                        name="EnvName",
                        script=EnvironmentScript(
                            actions=EnvironmentActions(
                                onEnter=Action(
                                    command="test",
                                ),
                            ),
                        ),
                    ),
                ),
                id=action_id,
                job_env_id=job_env_id,
            ),
            start_time=action_start_time,
        )
        session._current_action = current_action
        queue_cancel_all: MagicMock = session_action_queue.cancel_all
        expected_next_action_message = failed_action_status.fail_message or (
            f"Previous action failed: {current_action.definition.human_readable()}"
        )
        expected_action_update = SessionActionStatus(
            id=action_id,
            status=failed_action_status,
            start_time=action_start_time,
            completed_status="FAILED",
            end_time=action_complete_time,
        )

        with patch.object(session, "_sync_asset_outputs") as mock_sync_asset_outputs:
            # WHEN
            session._action_updated_impl(
                action_status=failed_action_status,
                now=action_complete_time,
            )

        # THEN
        mock_report_action_update.assert_called_once_with(expected_action_update)
        queue_cancel_all.assert_called_once_with(
            message=expected_next_action_message,
            ignore_env_exits=True,
        )
        mock_sync_asset_outputs.assert_not_called()
        assert session._current_action is None, "Current session action emptied"

    def test_failed_task_run(
        self,
        action_id: str,
        session: Session,
        session_action_queue: MagicMock,
        step_id: str,
        task_id: str,
        action_start_time: datetime,
        action_complete_time: datetime,
        failed_action_status: ActionStatus,
        mock_report_action_update: MagicMock,
    ) -> None:
        """Tests that if a task run fails (the Open Job Description action), that job attachment output
        sync is not performed, the action failure is returned, and that any pending actions are
        marked as NEVER_ATTEMPTED."""
        # GIVEN
        current_action = CurrentAction(
            definition=RunStepTaskAction(
                details=StepDetails(
                    step_template=StepTemplate(
                        name="Test",
                        script=StepScript(
                            actions=StepActions(
                                onRun=Action(
                                    command="echo",
                                    args=["hello"],
                                ),
                            ),
                        ),
                    ),
                ),
                id=action_id,
                step_id=step_id,
                task_id=task_id,
                task_parameter_values=dict[str, ParameterValue](),
            ),
            start_time=action_start_time,
        )
        session._current_action = current_action
        queue_cancel_all: MagicMock = session_action_queue.cancel_all
        expected_next_action_message = failed_action_status.fail_message or (
            f"Previous action failed: {current_action.definition.human_readable()}"
        )
        expected_action_update = SessionActionStatus(
            id=action_id,
            status=failed_action_status,
            start_time=action_start_time,
            completed_status="FAILED",
            end_time=action_complete_time,
        )

        with patch.object(session, "_sync_asset_outputs") as mock_sync_asset_outputs:
            # WHEN
            session._action_updated_impl(
                action_status=failed_action_status,
                now=action_complete_time,
            )

        # THEN
        mock_report_action_update.assert_called_once_with(expected_action_update)
        queue_cancel_all.assert_called_once_with(
            message=expected_next_action_message,
            ignore_env_exits=True,
        )
        assert session._current_action is None, "Current session action emptied"
        mock_sync_asset_outputs.assert_not_called()

    def test_success_task_run(
        self,
        action_id: str,
        session_action_queue: MagicMock,
        session: Session,
        action_start_time: datetime,
        action_complete_time: datetime,
        step_id: str,
        success_action_status: ActionStatus,
        task_id: str,
        mock_report_action_update: MagicMock,
    ) -> None:
        """Tests that if a task run succeeds (the Open Job Description action), that job attachment output
        sync is performed, and AFTER that, the action success is returned."""
        # GIVEN
        current_action = CurrentAction(
            definition=RunStepTaskAction(
                details=StepDetails(
                    step_template=StepTemplate(
                        name="Test",
                        script=StepScript(
                            actions=StepActions(
                                onRun=Action(
                                    command="echo",
                                    args=["hello"],
                                ),
                            ),
                        ),
                    ),
                ),
                id=action_id,
                step_id=step_id,
                task_id=task_id,
                task_parameter_values=dict[str, ParameterValue](),
            ),
            start_time=action_start_time,
        )
        session._current_action = current_action
        queue_cancel_all: MagicMock = session_action_queue.cancel_all
        expected_action_update = SessionActionStatus(
            id=action_id,
            status=success_action_status,
            start_time=action_start_time,
            completed_status="SUCCEEDED",
            end_time=action_complete_time,
        )

        def mock_now(*arg, **kwarg) -> datetime:
            return action_complete_time

        with patch.object(session_mod, "datetime") as mock_datetime, patch.object(
            session, "_sync_asset_outputs"
        ) as mock_sync_asset_outputs:
            mock_datetime.now.side_effect = mock_now

            # Assert that reporting the action update happens AFTER syncing the output job
            # attachments.
            def sync_asset_outputs_side_effect(*, current_action: CurrentAction) -> None:
                mock_report_action_update.assert_not_called()

            mock_sync_asset_outputs.side_effect = sync_asset_outputs_side_effect

            # WHEN
            session._action_updated_impl(
                action_status=success_action_status,
                now=action_complete_time,
            )

        # THEN
        mock_report_action_update.assert_called_once_with(expected_action_update)
        queue_cancel_all.assert_not_called()
        assert session._current_action is None, "Current session action emptied"
        mock_sync_asset_outputs.assert_called_once_with(current_action=current_action)

    def test_success_task_run_fail_output_sync(
        self,
        action_id: str,
        session_action_queue: MagicMock,
        session: Session,
        action_start_time: datetime,
        action_complete_time: datetime,
        step_id: str,
        success_action_status: ActionStatus,
        task_id: str,
        mock_report_action_update: MagicMock,
    ) -> None:
        """Tests that if a task run succeeds (the Open Job Description action), but the job attachment output
        sync fails, the action failure is returned, and any pending actions are marked as
        NEVER_ATTEMPTED."""
        # GIVEN
        current_action = CurrentAction(
            definition=RunStepTaskAction(
                details=StepDetails(
                    step_template=StepTemplate(
                        name="Test",
                        script=StepScript(
                            actions=StepActions(
                                onRun=Action(
                                    command="echo",
                                    args=["hello"],
                                ),
                            ),
                        ),
                    ),
                ),
                id=action_id,
                step_id=step_id,
                task_id=task_id,
                task_parameter_values=dict[str, ParameterValue](),
            ),
            start_time=action_start_time,
        )
        session._current_action = current_action
        queue_cancel_all: MagicMock = session_action_queue.cancel_all
        sync_outputs_exception_msg = "syncing outputs fail message"
        sync_outputs_exception = Exception(sync_outputs_exception_msg)
        expected_fail_action_status = ActionStatus(
            state=ActionState.FAILED,
            fail_message=f"Failed to sync job output attachments for {current_action.definition.human_readable()}: {sync_outputs_exception_msg}",
        )
        expected_action_update = SessionActionStatus(
            id=action_id,
            status=expected_fail_action_status,
            start_time=action_start_time,
            completed_status="FAILED",
            end_time=action_complete_time,
        )

        def mock_now(*arg, **kwarg) -> datetime:
            return action_complete_time

<<<<<<< HEAD
        with patch.object(session_module, "datetime") as mock_datetime, patch.object(
=======
        with patch.object(session_mod, "datetime") as mock_datetime, patch.object(
>>>>>>> 091608c6
            session, "_sync_asset_outputs", side_effect=sync_outputs_exception
        ) as mock_sync_asset_outputs:
            mock_datetime.now.side_effect = mock_now

            # WHEN
            session._action_updated_impl(
                action_status=success_action_status,
                now=action_complete_time,
            )

        # THEN
        mock_report_action_update.assert_called_once_with(expected_action_update)
        queue_cancel_all.assert_called_once_with(
            message=expected_fail_action_status.fail_message,
            ignore_env_exits=True,
        )
        assert session._current_action is None, "Current session action emptied"
        mock_sync_asset_outputs.assert_called_once_with(current_action=current_action)

    def test_logs_succeeded(
        self,
        action_complete_time: datetime,
        current_action: CurrentAction,
        mock_mod_logger: MagicMock,
        session: Session,
        success_action_status: ActionStatus,
    ) -> None:
        """Tests that succeeded actions are logged"""
        # WHEN
        session._action_updated_impl(
            action_status=success_action_status,
            now=action_complete_time,
        )

        # THEN
        mock_mod_logger.info.assert_called_once_with(
            "[%s] [%s] (%s): Action completed as %s",
            session.id,
            current_action.definition.id,
            current_action.definition.human_readable(),
            "SUCCEEDED",
        )

    def test_logs_failed(
        self,
        action_complete_time: datetime,
        current_action: CurrentAction,
        mock_mod_logger: MagicMock,
        session: Session,
        failed_action_status: ActionStatus,
    ) -> None:
        """Tests that failed actions are logged"""
        # WHEN
        session._action_updated_impl(
            action_status=failed_action_status,
            now=action_complete_time,
        )

        # THEN
        mock_mod_logger.info.assert_called_once_with(
            "[%s] [%s] (%s): Action completed as %s",
            session.id,
            current_action.definition.id,
            current_action.definition.human_readable(),
            "FAILED",
        )

    def test_logs_canceled(
        self,
        action_complete_time: datetime,
        current_action: CurrentAction,
        mock_mod_logger: MagicMock,
        session: Session,
        canceled_action_status: ActionStatus,
    ) -> None:
        """Tests that canceled actions are logged"""
        # WHEN
        session._action_updated_impl(
            action_status=canceled_action_status,
            now=action_complete_time,
        )

        # THEN
        mock_mod_logger.info.assert_called_once_with(
            "[%s] [%s] (%s): Action completed as %s",
            session.id,
            current_action.definition.id,
            current_action.definition.human_readable(),
            "CANCELED",
        )


@pytest.mark.usefixtures("mock_openjd_session")
class TestStartCancelingCurrentAction:
    """Test cases for Session._start_canceling_current_action()"""

    @pytest.fixture(
        params=(
            timedelta(minutes=1),
            timedelta(seconds=22),
            None,
        ),
        ids=(
            "time-limit-1-min",
            "time-limit-22-secs",
            "time-limit-None",
        ),
    )
    def time_limit(self, request: pytest.FixtureRequest) -> timedelta | None:
        return request.param

    def test_calls_current_action_cancel(
        self,
        session: Session,
        time_limit: timedelta | None,
        current_action: CurrentAction,
    ) -> None:
        """Tests that Session._start_canceling_current_action() calls the current action
        definition's cancel() method and forwards the session and time_limit arguments"""
        # GIVEN
        with patch.object(current_action.definition, "cancel") as mock_current_action_cancel:
            # WHEN
            session._start_canceling_current_action(time_limit=time_limit)

        # THEN
        mock_current_action_cancel.assert_called_once_with(
            session=session,
            time_limit=time_limit,
        )

    def test_logs_cancelation(
        self,
        session: Session,
        mock_mod_logger: MagicMock,
        time_limit: timedelta | None,
        current_action: CurrentAction,
    ) -> None:
        """Tests that Session._start_canceling_current_action() calls the current action
        definition's cancel() method and forwards the session and time_limit arguments"""
        # GIVEN
        logger_info: MagicMock = mock_mod_logger.info

        # WHEN
        session._start_canceling_current_action(time_limit=time_limit)

        # THEN
        logger_info.assert_called_once_with(
            "[%s] [%s] (%s): Canceling action",
            session.id,
            current_action.definition.id,
            current_action.definition.human_readable(),
        )


class TestSessionStop:
    """Tests for Session.stop()"""

    @pytest.fixture(
        params=(
            "INTERRUPTED",
            "FAILED",
        ),
    )
    def current_action_result(
        self, request: pytest.FixtureRequest
    ) -> Literal["INTERRUPTED", "FAILED"]:
        return request.param

    @pytest.fixture(
        params=(
            "INTERRUPTED",
            "FAILED",
        ),
    )
    def fail_message(self, request: pytest.FixtureRequest) -> str | None:
        return request.param

    @pytest.fixture(
        params=(
            timedelta(minutes=1),
            timedelta(seconds=9),
            None,
        ),
    )
    def grace_time(self, request: pytest.FixtureRequest) -> timedelta | None:
        return request.param

    def test_persists_current_action_result(
        self,
        session: Session,
        current_action_result: Literal["INTERRUPTED", "FAILED"],
        fail_message: str | None,
        grace_time: timedelta | None,
    ) -> None:
        """Tests that calling Session.stop() with a current_action_result kwarg that the value is
        persisted to Session._stop_current_action_result"""
        # WHEN
        session.stop(
            current_action_result=current_action_result,
            fail_message=fail_message,
            grace_time=grace_time,
        )

        # THEN
        assert session._stop_current_action_result == current_action_result

    def test_persists_fail_message(
        self,
        session: Session,
        current_action_result: Literal["INTERRUPTED", "FAILED"],
        fail_message: str | None,
        grace_time: timedelta | None,
    ) -> None:
        """Tests that calling Session.stop() with a fail_message kwarg that the value is
        persisted to Session._stop_fail_message"""
        # WHEN
        session.stop(
            current_action_result=current_action_result,
            fail_message=fail_message,
            grace_time=grace_time,
        )

        # THEN
        assert session._stop_fail_message == fail_message

    def test_persists_grace_time(
        self,
        session: Session,
        current_action_result: Literal["INTERRUPTED", "FAILED"],
        fail_message: str | None,
        grace_time: timedelta | None,
    ) -> None:
        """Tests that calling Session.stop() with a grace_time kwarg that the value is
        persisted to Session._stop_grace_time"""
        # WHEN
        session.stop(
            current_action_result=current_action_result,
            fail_message=fail_message,
            grace_time=grace_time,
        )

        # THEN
        assert session._stop_grace_time == grace_time

    def test_sets_stop_event(
        self,
        session: Session,
        current_action_result: Literal["INTERRUPTED", "FAILED"],
        fail_message: str | None,
        grace_time: timedelta | None,
    ) -> None:
        """Tests that calling Session.stop() sets the Session._stop event"""
        # GIVEN
        assert not session._stop.is_set()

        # WHEN
        session.stop(
            current_action_result=current_action_result,
            fail_message=fail_message,
            grace_time=grace_time,
        )

        # THEN
        assert session._stop.is_set()


class TestSessionCleanup:
    """Tests for the Session._cleanup() method"""

    @pytest.mark.parametrize(
        argnames="stop_current_action_result",
        argvalues=(
            "INTERRUPTED",
            "FAILED",
        ),
        ids=(
            "action-interrupted",
            "action-failed",
        ),
    )
    @pytest.mark.parametrize(
        argnames="stop_fail_message",
        argvalues=("msg1", "msg2", None),
        ids=(
            "fail-msg-1",
            "fail-msg-2",
            "fail-msg-None",
        ),
    )
    def test_reports_stop_action_msg(
        self,
        session: Session,
        stop_current_action_result: Literal["INTERRUPTED", "FAILED"],
        stop_fail_message: str | None,
        current_action: CurrentAction,
        action_complete_time: datetime,
    ) -> None:
        # GIVEN
        session._stop_current_action_result = stop_current_action_result
        session._stop_fail_message = stop_fail_message

        with (
            patch.object(session, "_report_action_update") as mock_report_action_update,
            patch.object(session_mod, "datetime") as datetime_mock,
        ):
            datetime_mock.now.return_value = action_complete_time

            # WHEN
            session._cleanup()

        # THEN
        assert session._interrupted is True
        mock_report_action_update.assert_called_once_with(
            SessionActionStatus(
                completed_status=stop_current_action_result,
                start_time=current_action.start_time,
                end_time=action_complete_time,
                id=current_action.definition.id,
                status=ActionStatus(
                    state=ActionState.CANCELED,
                    fail_message=stop_fail_message,
                ),
            )
        )

    def test_calls_queue_cancel_all(
        self,
        session: Session,
        session_action_queue: MagicMock,
    ) -> None:
        """Tests that Session._cleanup() cancels all queued actions as NEVER_ATTEMPTED and forwards
        any previously set failure message from Session._stop_fail_message."""
        # GIVEN
        mock_queue_cancel_all: MagicMock = session_action_queue.cancel_all

        # WHEN
        session._cleanup()

        # THEN
        mock_queue_cancel_all.assert_called_once_with(
            message=session._stop_fail_message,
        )

    def test_calls_openjd_cleanup(
        self,
        session: Session,
        mock_openjd_session: MagicMock,
    ) -> None:
        # GIVEN
        openjd_session_cleanup: MagicMock = mock_openjd_session.cleanup

        # Mock Session._monitor_action which is used to poll the Open Job Description session status
        with patch.object(session, "_monitor_action", return_value=[]):
            # WHEN
            session._cleanup()

        # THEN
        openjd_session_cleanup.assert_called_once_with()

    @pytest.fixture()
    def mock_asset_sync(self, session: Session) -> Generator[MagicMock, None, None]:
        with patch.object(session, "_asset_sync") as mock_asset_sync:
            yield mock_asset_sync

    def test_calls_asset_sync_cleanup(
        self,
        session: Session,
        job_attachment_details: JobAttachmentDetails,
        mock_asset_sync: MagicMock,
        mock_openjd_session: MagicMock,
    ) -> None:
        # GIVEN
        mock_asset_sync_cleanup: MagicMock = mock_asset_sync.cleanup_session
        session._job_attachment_details = job_attachment_details

        # WHEN
        session._cleanup()

        # THEN
        mock_asset_sync_cleanup.assert_called_once_with(
            session_dir=mock_openjd_session.working_directory,
            file_system=job_attachment_details.job_attachments_file_system,
        )


class TestSessionStartAction:
    """Tests for Session._start_action()"""

    @pytest.mark.parametrize(
        argnames="exception_msg",
        argvalues=(
            "msg1",
            "msg2",
        ),
        ids=(
            "exception-1",
            "exception-2",
        ),
    )
    def test_initial_action_exception(
        self,
        exception_msg: str,
        session: Session,
        run_step_task_action: RunStepTaskAction,
    ) -> None:
        """Tests that if Session._initial_action_exception is set, that:

        1.  the action is FAILED with a message representing the exception
        2.  actions other than ENV_EXITS in the session action queue are FAILED with a message
            representing the exception
        3.  that the Session._current_action is set to None
        """

        # GIVEN
        exception = Exception(exception_msg)
        session._initial_action_exception = exception

        with (
            patch.object(session, "_report_action_update") as mock_report_action_update,
            patch.object(session._queue, "dequeue", return_value=run_step_task_action),
            patch.object(session._queue, "cancel_all") as mock_queue_cancel_all,
            patch.object(session_mod, "datetime") as datetime_mock,
        ):
            now: MagicMock = datetime_mock.now.return_value

            # WHEN
            session._start_action()

        # THEN
        mock_report_action_update.assert_called_once_with(
            SessionActionStatus(
                completed_status="FAILED",
                start_time=now,
                end_time=now,
                id=run_step_task_action.id,
                status=ActionStatus(
                    state=ActionState.FAILED,
                    fail_message=exception_msg,
                ),
            ),
        )
        mock_queue_cancel_all.assert_called_once_with(
            message=f"Error starting prior action {run_step_task_action.id}",
            ignore_env_exits=True,
        )
        assert session._current_action is None

    @pytest.mark.parametrize(
        argnames="exception_msg",
        argvalues=(
            "msg1",
            "msg2",
        ),
        ids=(
            "exception-1",
            "exception-2",
        ),
    )
    def test_run_exception(
        self,
        exception_msg: str,
        session: Session,
        run_step_task_action: RunStepTaskAction,
        mock_mod_logger: MagicMock,
    ) -> None:
        """Tests that if Session._initial_action_exception is not set, but attempting to call
        SessionActionDefinition.run() raises an exception, that:

        1.  the attempt to start the action is logged
        2.  the action is FAILED with a message representing the exception
        3.  actions other than ENV_EXITS in the session action queue are FAILED with a message
            representing the exception
        4.  that the Session._current_action is set to None
        5.  that a warning is logged indicating that attempts to start the action failed
        """

        # GIVEN
        exception = Exception(exception_msg)
        logger_info: MagicMock = mock_mod_logger.info
        logger_warn: MagicMock = mock_mod_logger.warn

        with (
            patch.object(session, "_report_action_update") as mock_report_action_update,
            patch.object(session._queue, "dequeue", return_value=run_step_task_action),
            patch.object(session._queue, "cancel_all") as mock_queue_cancel_all,
            patch.object(session_mod, "datetime") as datetime_mock,
            patch.object(run_step_task_action, "start", side_effect=exception),
        ):
            now: MagicMock = datetime_mock.now.return_value

            # WHEN
            session._start_action()

        # THEN
        logger_info.assert_called_once_with(
            "[%s] [%s] (%s): Starting action",
            session.id,
            run_step_task_action.id,
            run_step_task_action.human_readable(),
        )
        mock_report_action_update.assert_called_once_with(
            SessionActionStatus(
                completed_status="FAILED",
                start_time=now,
                end_time=now,
                id=run_step_task_action.id,
                status=ActionStatus(
                    state=ActionState.FAILED,
                    fail_message=exception_msg,
                ),
            ),
        )
        mock_queue_cancel_all.assert_called_once_with(
            message=f"Error starting prior action {run_step_task_action.id}",
            ignore_env_exits=True,
        )
        assert session._current_action is None
        logger_warn.assert_called_once_with(
            "[%s] [%s] (%s): Error starting action: %s",
            session.id,
            run_step_task_action.id,
            run_step_task_action.human_readable(),
            exception,
        )

    def test_run_action_with_env_variables(
        self,
        session: Session,
        run_step_task_action: RunStepTaskAction,
        mock_mod_logger: MagicMock,
    ) -> None:
        """
        Tests that env variables are passed from Run step task action when _start_action is successfully called
        """

        # GIVEN
        logger_info: MagicMock = mock_mod_logger.info

        with (
            patch.object(session._queue, "dequeue", return_value=run_step_task_action),
            patch.object(session, "run_task") as session_run_task,
        ):
            # WHEN
            session._start_action()

        # THEN
        logger_info.assert_called_once_with(
            "[%s] [%s] (%s): Starting action",
            session.id,
            run_step_task_action.id,
            run_step_task_action.human_readable(),
        )

        session_run_task.assert_called_once()
        session_run_task.call_args.kwargs["os_env_vars"] == {
            "DEADLINE_SESSIONACTION_ID": run_step_task_action.id,
            "DEADLINE_TASK_ID": run_step_task_action.task_id,
        }

    def test_enter_env_action_called_with_env_variables(
        self,
        session: Session,
        enter_env_action: EnterEnvironmentAction,
        mock_mod_logger: MagicMock,
    ) -> None:
        """Tests that env variables are passed when enter environment action is called"""
        # GIVEN
        logger_info: MagicMock = mock_mod_logger.info

        with (
            patch.object(session._queue, "dequeue", return_value=enter_env_action),
            patch.object(session, "enter_environment") as session_enter_env,
        ):
            # WHEN
            session._start_action()

        # THEN
        logger_info.assert_called_once_with(
            "[%s] [%s] (%s): Starting action",
            session.id,
            enter_env_action.id,
            enter_env_action.human_readable(),
        )

        session_enter_env.assert_called_once()
        session_enter_env.call_args.kwargs["os_env_vars"] == {
            "DEADLINE_SESSIONACTION_ID": enter_env_action.id,
        }

    def test_exit_env_action_called_with_env_variables(
        self,
        session: Session,
        exit_env_action: ExitEnvironmentAction,
        mock_mod_logger: MagicMock,
    ) -> None:
        """Tests that env variables are passed when exit environment action is called"""
        # GIVEN
        logger_info: MagicMock = mock_mod_logger.info

        with (
            patch.object(session._queue, "dequeue", return_value=exit_env_action),
            patch.object(session, "exit_environment") as session_exit_env,
        ):
            # WHEN
            session._start_action()

        # THEN
        logger_info.assert_called_once_with(
            "[%s] [%s] (%s): Starting action",
            session.id,
            exit_env_action.id,
            exit_env_action.human_readable(),
        )

        session_exit_env.assert_called_once()
        session_exit_env.call_args.kwargs["os_env_vars"] == {
            "DEADLINE_SESSIONACTION_ID": exit_env_action.id,
        }<|MERGE_RESOLUTION|>--- conflicted
+++ resolved
@@ -10,11 +10,8 @@
 
 import pytest
 from openjd.model import ParameterValue
-<<<<<<< HEAD
 import os
 
-=======
->>>>>>> 091608c6
 from openjd.model.v2023_09 import (
     Action,
     Environment,
@@ -58,7 +55,6 @@
     Attachments,
     JobAttachmentsFileSystem,
     JobAttachmentS3Settings,
-<<<<<<< HEAD
 )
 from deadline.job_attachments.os_file_permission import (
     FileSystemPermissionSettings,
@@ -66,18 +62,12 @@
     WindowsFileSystemPermissionSettings,
     WindowsPermissionEnum,
 )
-from deadline.job_attachments.progress_tracker import SummaryStatistics
-
-import deadline_worker_agent.sessions.session as session_mod
-=======
-)
-from deadline.job_attachments.os_file_permission import PosixFileSystemPermissionSettings
+
 from deadline.job_attachments.progress_tracker import (
     ProgressReportMetadata,
     ProgressStatus,
     SummaryStatistics,
 )
->>>>>>> 091608c6
 
 
 @pytest.fixture
@@ -150,23 +140,13 @@
 
 @pytest.fixture(autouse=True)
 def mock_telemetry_event_for_sync_inputs() -> Generator[MagicMock, None, None]:
-<<<<<<< HEAD
-    with patch.object(session_module, "record_sync_inputs_telemetry_event") as mock_telemetry_event:
-=======
     with patch.object(session_mod, "record_sync_inputs_telemetry_event") as mock_telemetry_event:
->>>>>>> 091608c6
         yield mock_telemetry_event
 
 
 @pytest.fixture(autouse=True)
 def mock_telemetry_event_for_sync_outputs() -> Generator[MagicMock, None, None]:
-<<<<<<< HEAD
-    with patch.object(
-        session_module, "record_sync_outputs_telemetry_event"
-    ) as mock_telemetry_event:
-=======
     with patch.object(session_mod, "record_sync_outputs_telemetry_event") as mock_telemetry_event:
->>>>>>> 091608c6
         yield mock_telemetry_event
 
 
@@ -225,8 +205,6 @@
         step_id=step_id,
         task_id=task_id,
         task_parameter_values=dict[str, ParameterValue](),
-<<<<<<< HEAD
-=======
     )
 
 
@@ -263,7 +241,6 @@
     return ExitEnvironmentAction(
         id=action_id,
         environment_id=job_env_id,
->>>>>>> 091608c6
     )
 
 
@@ -692,6 +669,11 @@
             step_dependencies=None,
             on_downloading_files=ANY,
             os_env_vars=None,
+        )
+
+        mock_telemetry_event_for_sync_inputs.assert_called_once_with(
+            "queue-aaaaaaaaaaaaaaaaaaaaaaaaaaaaaaaa",
+            SummaryStatistics(),
         )
 
     def test_sync_asset_inputs_with_fs_permission_settings(
@@ -746,11 +728,6 @@
             step_dependencies=None,
             on_downloading_files=ANY,
             os_env_vars=None,
-        )
-
-        mock_telemetry_event_for_sync_inputs.assert_called_once_with(
-            "queue-aaaaaaaaaaaaaaaaaaaaaaaaaaaaaaaa",
-            SummaryStatistics(),
         )
 
     @pytest.mark.parametrize(
@@ -831,8 +808,6 @@
                 sync_asset_inputs_args_sequence
             )
 
-<<<<<<< HEAD
-=======
     def test_sync_asset_inputs_cancellation_by_low_transfer_rate(
         self,
         session: Session,
@@ -904,7 +879,6 @@
     def test_seconds_to_minutes_str(self, session: Session, seconds: int, expected_str: str):
         assert session._seconds_to_minutes_str(seconds) == expected_str
 
->>>>>>> 091608c6
 
 class TestSessionSyncAssetOutputs:
     @pytest.fixture(autouse=True)
@@ -1574,11 +1548,7 @@
         def mock_now(*arg, **kwarg) -> datetime:
             return action_complete_time
 
-<<<<<<< HEAD
-        with patch.object(session_module, "datetime") as mock_datetime, patch.object(
-=======
         with patch.object(session_mod, "datetime") as mock_datetime, patch.object(
->>>>>>> 091608c6
             session, "_sync_asset_outputs", side_effect=sync_outputs_exception
         ) as mock_sync_asset_outputs:
             mock_datetime.now.side_effect = mock_now
