# Copyright Amazon.com, Inc. or its affiliates. All Rights Reserved.
"""
This test module contains tests that verify the Worker agent's behavior by submitting jobs to the
Deadline Cloud service and checking that the result/output of the jobs is as we expect it.
"""

import boto3
import botocore.client
import botocore.config
import botocore.exceptions
<<<<<<< HEAD
import pytest
=======
import dataclasses

import pytest  # noqa: F401
>>>>>>> 6dba0c8f

import logging

from typing import Generator

from deadline_test_fixtures import (
    DeadlineClient,
<<<<<<< HEAD
=======
    DeadlineResources,
    DeadlineWorkerConfiguration,
>>>>>>> 6dba0c8f
    Farm,
    Fleet,
    Job,
<<<<<<< HEAD
=======
    JobRunAsUser,
>>>>>>> 6dba0c8f
    PosixSessionUser,
    Queue,
    QueueFleetAssociation,
    TaskStatus,
)

LOG = logging.getLogger(__name__)


<<<<<<< HEAD
=======
@pytest.fixture(scope="session")
def farm(deadline_resources: DeadlineResources) -> Farm:
    return deadline_resources.farm


@pytest.fixture(scope="session")
def queue(deadline_resources: DeadlineResources) -> Queue:
    return deadline_resources.queue


@pytest.fixture(scope="session")
def fleet(deadline_resources: DeadlineResources) -> Fleet:
    return deadline_resources.fleet


@pytest.fixture(scope="session")
def job_run_as_user() -> PosixSessionUser:
    return PosixSessionUser(
        user="job-run-as-user",
        group="job-run-as-user-group",
    )


@pytest.fixture(scope="session")
def worker_config(
    worker_config: DeadlineWorkerConfiguration,
    job_run_as_user: PosixSessionUser,
) -> DeadlineWorkerConfiguration:
    return dataclasses.replace(
        worker_config,
        job_users=[
            *worker_config.job_users,
            job_run_as_user,
        ],
    )


@pytest.fixture(scope="session")
def queue_with_job_run_as_user(
    farm: Farm,
    fleet: Fleet,
    deadline_client: DeadlineClient,
    job_run_as_user: PosixSessionUser,
) -> Generator[Queue, None, None]:
    queue = Queue.create(
        client=deadline_client,
        display_name=f"Queue with jobsRunAsUser {job_run_as_user.user}",
        farm=farm,
        job_run_as_user=JobRunAsUser(runAs="QUEUE_CONFIGURED_USER", posix=job_run_as_user),
    )

    qfa = QueueFleetAssociation.create(
        client=deadline_client,
        farm=farm,
        queue=queue,
        fleet=fleet,
    )

    yield queue

    qfa.delete(
        client=deadline_client,
        stop_mode="STOP_SCHEDULING_AND_CANCEL_TASKS",
    )
    queue.delete(client=deadline_client)


>>>>>>> 6dba0c8f
@pytest.mark.usefixtures("worker")
class TestJobSubmission:
    def test_success(
        self,
        deadline_client: DeadlineClient,
        farm: Farm,
        queue: Queue,
    ) -> None:
        # WHEN
        job = Job.submit(
            client=deadline_client,
            farm=farm,
            queue=queue,
            priority=98,
            template={
                "specificationVersion": "jobtemplate-2023-09",
                "name": "Sleep Job",
                "steps": [
                    {
                        "name": "Step0",
                        "script": {"actions": {"onRun": {"command": "/bin/sleep", "args": ["5"]}}},
                    },
                ],
            },
        )

        # THEN
        LOG.info(f"Waiting for job {job.id} to complete")
        job.wait_until_complete(client=deadline_client)
        LOG.info(f"Job result: {job}")

        assert job.task_run_status == TaskStatus.SUCCEEDED

<<<<<<< HEAD
    def test_job_run_as_user(
=======
    def test_jobs_run_as_user(
>>>>>>> 6dba0c8f
        self,
        deadline_client: DeadlineClient,
        farm: Farm,
        queue_with_job_run_as_user: Queue,
        job_run_as_user: PosixSessionUser,
    ) -> None:
        # WHEN
        job = Job.submit(
            client=deadline_client,
            farm=farm,
            queue=queue_with_job_run_as_user,
            priority=98,
            template={
                "specificationVersion": "jobtemplate-2023-09",
                "name": "whoami",
                "steps": [
                    {
                        "name": "Step0",
                        "script": {
                            "embeddedFiles": [
                                {
                                    "name": "whoami",
                                    "type": "TEXT",
                                    "runnable": True,
                                    "data": "\n".join(
                                        [
                                            "#!/bin/bash",
                                            'echo "I am: $(whoami)"',
                                        ]
                                    ),
                                },
                            ],
                            "actions": {
                                "onRun": {
                                    "command": "{{ Task.File.whoami }}",
                                },
                            },
                        },
                    },
                ],
            },
        )

        # THEN
        job.wait_until_complete(client=deadline_client)

        # Retrieve job output and verify whoami printed the queue's jobsRunAsUser
        job_logs = job.get_logs(
            deadline_client=deadline_client,
            logs_client=boto3.client(
                "logs",
                config=botocore.config.Config(retries={"max_attempts": 10, "mode": "adaptive"}),
            ),
        )
        full_log = "\n".join(
            [le.message for _, log_events in job_logs.logs.items() for le in log_events]
        )
        assert (
            f"I am: {job_run_as_user.user}" in full_log
        ), f"Expected message not found in Job logs. Logs are in CloudWatch log group: {job_logs.log_group_name}"
        assert job.task_run_status == TaskStatus.SUCCEEDED<|MERGE_RESOLUTION|>--- conflicted
+++ resolved
@@ -8,13 +8,7 @@
 import botocore.client
 import botocore.config
 import botocore.exceptions
-<<<<<<< HEAD
 import pytest
-=======
-import dataclasses
-
-import pytest  # noqa: F401
->>>>>>> 6dba0c8f
 
 import logging
 
@@ -22,18 +16,9 @@
 
 from deadline_test_fixtures import (
     DeadlineClient,
-<<<<<<< HEAD
-=======
-    DeadlineResources,
-    DeadlineWorkerConfiguration,
->>>>>>> 6dba0c8f
     Farm,
     Fleet,
     Job,
-<<<<<<< HEAD
-=======
-    JobRunAsUser,
->>>>>>> 6dba0c8f
     PosixSessionUser,
     Queue,
     QueueFleetAssociation,
@@ -43,8 +28,6 @@
 LOG = logging.getLogger(__name__)
 
 
-<<<<<<< HEAD
-=======
 @pytest.fixture(scope="session")
 def farm(deadline_resources: DeadlineResources) -> Farm:
     return deadline_resources.farm
@@ -112,7 +95,6 @@
     queue.delete(client=deadline_client)
 
 
->>>>>>> 6dba0c8f
 @pytest.mark.usefixtures("worker")
 class TestJobSubmission:
     def test_success(
@@ -146,11 +128,7 @@
 
         assert job.task_run_status == TaskStatus.SUCCEEDED
 
-<<<<<<< HEAD
     def test_job_run_as_user(
-=======
-    def test_jobs_run_as_user(
->>>>>>> 6dba0c8f
         self,
         deadline_client: DeadlineClient,
         farm: Farm,
