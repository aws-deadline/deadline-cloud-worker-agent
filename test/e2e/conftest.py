# Copyright Amazon.com, Inc. or its affiliates. All Rights Reserved.

import boto3
import glob
import json
import logging
import os
import pathlib
import posixpath
import pytest
import tempfile
from dataclasses import dataclass, field, InitVar
from typing import Generator, Type
from contextlib import contextmanager

from deadline_test_fixtures import (
    DeadlineWorker,
    DeadlineWorkerConfiguration,
    DockerContainerWorker,
    Farm,
    Fleet,
    Queue,
    PipInstall,
    EC2InstanceWorker,
    BootstrapResources,
    PosixSessionUser,
    OperatingSystem,
)
import pytest

LOG = logging.getLogger(__name__)

pytest_plugins = ["deadline_test_fixtures.pytest_hooks"]


@dataclass(frozen=True)
class DeadlineResources:
    farm: Farm = field(init=False)
    queue_a: Queue = field(init=False)
    queue_b: Queue = field(init=False)
    fleet: Fleet = field(init=False)
    scaling_queue: Queue = field(init=False)
    scaling_fleet: Fleet = field(init=False)

    farm_id: InitVar[str]
    queue_a_id: InitVar[str]
    queue_b_id: InitVar[str]
    fleet_id: InitVar[str]
    scaling_queue_id: InitVar[str]
    scaling_fleet_id: InitVar[str]

    def __post_init__(
        self,
        farm_id: str,
        queue_a_id: str,
        queue_b_id: str,
        fleet_id: str,
        scaling_queue_id: str,
        scaling_fleet_id: str,
    ) -> None:
        object.__setattr__(self, "farm", Farm(id=farm_id))
        object.__setattr__(self, "queue_a", Queue(id=queue_a_id, farm=self.farm))
        object.__setattr__(self, "queue_b", Queue(id=queue_b_id, farm=self.farm))
        object.__setattr__(self, "fleet", Fleet(id=fleet_id, farm=self.farm, autoscaling=False))
        object.__setattr__(self, "scaling_queue", Queue(id=scaling_queue_id, farm=self.farm))
        object.__setattr__(self, "scaling_fleet", Fleet(id=scaling_fleet_id, farm=self.farm))


@pytest.fixture(scope="session")
def deadline_resources() -> Generator[DeadlineResources, None, None]:
    """
    Gets Deadline resources required for running tests.

    Environment Variables:
        FARM_ID: ID of the Deadline farm to use.
        QUEUE_A_ID: ID of a non scaling Deadline queue to use for tests.
        QUEUE_B_ID: ID of a non scaling Deadline queue to use for tests.
        FLEET_ID: ID of a non scaling Deadline fleet to use for tests.
        SCALING_QUEUE_ID: ID of the Deadline scaling queue to use.
        SCALING_FLEET_ID: ID of the Deadline scaling fleet to use.

    Returns:
        DeadlineResources: The Deadline resources used for tests
    """
    farm_id = os.environ["FARM_ID"]
    queue_a_id = os.environ["QUEUE_A_ID"]
    queue_b_id = os.environ["QUEUE_B_ID"]
    fleet_id = os.environ["FLEET_ID"]

    scaling_queue_id = os.environ["SCALING_QUEUE_ID"]
    scaling_fleet_id = os.environ["SCALING_FLEET_ID"]

    LOG.info(
        f"Configured Deadline Cloud Resources, farm: {farm_id}, scaling_fleet: {scaling_fleet_id}, scaling_queue: {scaling_queue_id} ,queue_a: {queue_a_id}, queue_b: {queue_b_id}, fleet: {fleet_id}"
    )

    yield DeadlineResources(
        farm_id=farm_id,
        queue_a_id=queue_a_id,
        queue_b_id=queue_b_id,
        fleet_id=fleet_id,
        scaling_queue_id=scaling_queue_id,
        scaling_fleet_id=scaling_fleet_id,
    )


@pytest.fixture(scope="session")
def worker_config(
    deadline_resources,
    codeartifact,
    service_model,
    region,
    operating_system,
    windows_job_users,
) -> Generator[DeadlineWorkerConfiguration, None, None]:
    """
    Builds the configuration for a DeadlineWorker.

    Environment Variables:
        WORKER_POSIX_USER: The POSIX user to configure the worker for
            Defaults to "deadline-worker"
        WORKER_POSIX_SHARED_GROUP: The shared POSIX group to configure the worker user and job user with
            Defaults to "shared-group"
        WORKER_AGENT_WHL_PATH: Path to the Worker agent wheel file to use.
        WORKER_AGENT_REQUIREMENT_SPECIFIER: PEP 508 requirement specifier for the Worker agent package.
            If WORKER_AGENT_WHL_PATH is provided, this option is ignored.
        LOCAL_MODEL_PATH: Path to a local Deadline model file to use for API calls.
            If DEADLINE_SERVICE_MODEL_S3_URI was provided, this option is ignored.

    Returns:
        DeadlineWorkerConfiguration: Configuration for use by DeadlineWorker.
    """
    file_mappings: list[tuple[str, str]] = []

    # Deprecated environment variable
    if os.getenv("WORKER_REGION") is not None:
        raise Exception(
            "The environment variable WORKER_REGION is no longer supported. Please use REGION instead."
        )

    # Prepare the Worker agent Python package
    worker_agent_whl_path = os.getenv("WORKER_AGENT_WHL_PATH")
    if worker_agent_whl_path:
        LOG.info(f"Using Worker agent whl file: {worker_agent_whl_path}")
        resolved_whl_paths = glob.glob(worker_agent_whl_path)
        assert (
            len(resolved_whl_paths) == 1
        ), f"Expected exactly one Worker agent whl path, but got {resolved_whl_paths} (from pattern {worker_agent_whl_path})"
        resolved_whl_path = resolved_whl_paths[0]

        if operating_system.name == "AL2023":
            dest_path = posixpath.join("/tmp", os.path.basename(resolved_whl_path))
        else:
            dest_path = posixpath.join(
                "%USERPROFILE%\\AppData\\Local\\Temp", os.path.basename(resolved_whl_path)
            )
        file_mappings = [(resolved_whl_path, dest_path)]

        LOG.info(f"The whl file will be copied to {dest_path} on the Worker environment")
        worker_agent_requirement_specifier = dest_path
    else:
        worker_agent_requirement_specifier = os.getenv(
            "WORKER_AGENT_REQUIREMENT_SPECIFIER",
            "deadline-cloud-worker-agent",
        )
        LOG.info(f"Using Worker agent package {worker_agent_requirement_specifier}")

    # Path map the service model
    with tempfile.TemporaryDirectory() as tmpdir:
        src_path = pathlib.Path(tmpdir) / f"{service_model.service_name}-service-2.json"

        LOG.info(f"Staging service model to {src_path} for uploading to S3")
        with src_path.open(mode="w") as f:
            json.dump(service_model.model, f)

        if operating_system.name == "AL2023":
            dst_path = posixpath.join("/tmp", src_path.name)
        else:
            dst_path = posixpath.join("%USERPROFILE%\\AppData\\Local\\Temp", src_path.name)
        LOG.info(f"The service model will be copied to {dst_path} on the Worker environment")
        file_mappings.append((str(src_path), dst_path))

        yield DeadlineWorkerConfiguration(
            farm_id=deadline_resources.farm.id,
            fleet=deadline_resources.fleet,
            region=region,
            allow_shutdown=True,
            worker_agent_install=PipInstall(
                requirement_specifiers=[worker_agent_requirement_specifier],
                codeartifact=codeartifact,
            ),
            service_model_path=dst_path,
            file_mappings=file_mappings or None,
            windows_job_users=windows_job_users,
        )


@pytest.fixture(scope="session")
def session_worker(
    request: pytest.FixtureRequest,
    worker_config: DeadlineWorkerConfiguration,
    ec2_worker_type: Type[EC2InstanceWorker],
) -> Generator[DeadlineWorker, None, None]:
    with create_worker(worker_config, ec2_worker_type, request) as worker:
        yield worker
<<<<<<< HEAD
    
    stop_worker(request, worker)
=======
>>>>>>> 2c45a33f


@pytest.fixture(scope="class")
def class_worker(
    request: pytest.FixtureRequest,
    worker_config: DeadlineWorkerConfiguration,
    ec2_worker_type: Type[EC2InstanceWorker],
) -> Generator[DeadlineWorker, None, None]:
    with create_worker(worker_config, ec2_worker_type, request) as worker:
        yield worker
<<<<<<< HEAD
    
    stop_worker(request, worker)


@pytest.fixture(scope="function")
def function_worker(
    request: pytest.FixtureRequest,
    worker_config: DeadlineWorkerConfiguration,
    ec2_worker_type: Type[EC2InstanceWorker],
) -> Generator[DeadlineWorker, None, None]:
    with create_worker(worker_config, ec2_worker_type, request) as worker:
        yield worker
    
    stop_worker(request, worker)
=======
>>>>>>> 2c45a33f


def create_worker(
    worker_config: DeadlineWorkerConfiguration,
    ec2_worker_type: Type[EC2InstanceWorker],
    request: pytest.FixtureRequest,
):
    def __init__(self):
        pass

    def __enter_(self):
        print("Entering the context")

    def __exit__(self, exc_type, exc_value, traceback):
        print("Exiting the context")

    """
    Gets a DeadlineWorker for use in tests.

    Environment Variables:
        SUBNET_ID: The subnet ID to deploy the EC2 worker into.
            This is required for EC2 workers. Does not apply if USE_DOCKER_WORKER is true.
        SECURITY_GROUP_ID: The security group ID to deploy the EC2 worker into.
            This is required for EC2 workers. Does not apply if USE_DOCKER_WORKER is true.
        AMI_ID: The AMI ID to use for the Worker agent.
            Defaults to the latest AL2023 AMI.
            Does not apply if USE_DOCKER_WORKER is true.
        USE_DOCKER_WORKER: If set to "true", this fixture will create a Worker that runs in a local Docker container instead of an EC2 instance.
        KEEP_WORKER_AFTER_FAILURE: If set to "true", will not destroy the Worker when it fails. Useful for debugging. Default is "false"

    Returns:
        DeadlineWorker: Instance of the DeadlineWorker class that can be used to interact with the Worker.
    """

    worker: DeadlineWorker
    if os.environ.get("USE_DOCKER_WORKER", "").lower() == "true":
        LOG.info("Creating Docker worker")
        worker = DockerContainerWorker(
            configuration=worker_config,
        )
    else:
        LOG.info("Creating EC2 worker")
        ami_id = os.getenv("AMI_ID")
        subnet_id = os.getenv("SUBNET_ID")
        security_group_id = os.getenv("SECURITY_GROUP_ID")
        instance_type = os.getenv("WORKER_INSTANCE_TYPE", default="t3.micro")
        instance_shutdown_behavior = os.getenv("WORKER_INSTANCE_SHUTDOWN_BEHAVIOR", default="stop")

        assert subnet_id, "SUBNET_ID is required when deploying an EC2 worker"
        assert security_group_id, "SECURITY_GROUP_ID is required when deploying an EC2 worker"

        bootstrap_resources: BootstrapResources = request.getfixturevalue("bootstrap_resources")
        assert (
            bootstrap_resources.worker_instance_profile_name
        ), "Worker instance profile is required when deploying an EC2 worker"

        ec2_client = boto3.client("ec2")
        s3_client = boto3.client("s3")
        ssm_client = boto3.client("ssm")
        deadline_client = boto3.client("deadline")

        worker = ec2_worker_type(
            ec2_client=ec2_client,
            s3_client=s3_client,
            deadline_client=deadline_client,
            bootstrap_bucket_name=bootstrap_resources.bootstrap_bucket_name,
            ssm_client=ssm_client,
            override_ami_id=ami_id,
            subnet_id=subnet_id,
            security_group_id=security_group_id,
            instance_profile_name=bootstrap_resources.worker_instance_profile_name,
            configuration=worker_config,
            instance_type=instance_type,
            instance_shutdown_behavior=instance_shutdown_behavior,
        )

    @contextmanager
    def _context_for_fixture():
        try:
            worker.start()
        except Exception as e:
            LOG.exception(f"Failed to start worker: {e}")
            LOG.info("Stopping worker because it failed to start")
            stop_worker(request, worker)
            raise
        yield worker

    return _context_for_fixture()


def stop_worker(request: pytest.FixtureRequest, worker: DeadlineWorker) -> None:
    if request.session.testsfailed > 0:
        if os.getenv("KEEP_WORKER_AFTER_FAILURE", "false").lower() == "true":
            LOG.info("KEEP_WORKER_AFTER_FAILURE is set, not stopping worker")
            return

<<<<<<< HEAD
    try:
        worker.stop()
    except Exception as e:
        LOG.exception(f"Error while stopping worker: {e}")
        LOG.error(
            "Failed to stop worker. Resources may be left over that need to be cleaned up manually."
        )
        raise
=======
    @contextmanager
    def _context_for_fixture():
        try:
            worker.start()
        except Exception as e:
            LOG.exception(f"Failed to start worker: {e}")
            LOG.info("Stopping worker because it failed to start")
            stop_worker()
            raise
        yield worker
        stop_worker()

    return _context_for_fixture()
>>>>>>> 2c45a33f


@pytest.fixture(scope="session")
def region() -> str:
    return os.getenv("REGION", os.getenv("AWS_DEFAULT_REGION", "us-west-2"))


@pytest.fixture(scope="session")
def job_run_as_user() -> PosixSessionUser:
    return PosixSessionUser(
        user="job-user",
        group="job-user",
    )


@pytest.fixture(scope="session")
def windows_job_users() -> list:
    return [
        "job-user",
        "cli-override",
        "config-override",
        "install-override",
        "env-override",
    ]


@pytest.fixture(scope="session", params=["linux", "windows"])
def operating_system(request) -> OperatingSystem:
    if request.param == "linux":
        return OperatingSystem(name="AL2023")
    else:
        return OperatingSystem(name="WIN2022")<|MERGE_RESOLUTION|>--- conflicted
+++ resolved
@@ -203,11 +203,8 @@
 ) -> Generator[DeadlineWorker, None, None]:
     with create_worker(worker_config, ec2_worker_type, request) as worker:
         yield worker
-<<<<<<< HEAD
-    
+        
     stop_worker(request, worker)
-=======
->>>>>>> 2c45a33f
 
 
 @pytest.fixture(scope="class")
@@ -218,8 +215,7 @@
 ) -> Generator[DeadlineWorker, None, None]:
     with create_worker(worker_config, ec2_worker_type, request) as worker:
         yield worker
-<<<<<<< HEAD
-    
+        
     stop_worker(request, worker)
 
 
@@ -231,10 +227,8 @@
 ) -> Generator[DeadlineWorker, None, None]:
     with create_worker(worker_config, ec2_worker_type, request) as worker:
         yield worker
-    
+        
     stop_worker(request, worker)
-=======
->>>>>>> 2c45a33f
 
 
 def create_worker(
@@ -331,7 +325,6 @@
             LOG.info("KEEP_WORKER_AFTER_FAILURE is set, not stopping worker")
             return
 
-<<<<<<< HEAD
     try:
         worker.stop()
     except Exception as e:
@@ -340,21 +333,6 @@
             "Failed to stop worker. Resources may be left over that need to be cleaned up manually."
         )
         raise
-=======
-    @contextmanager
-    def _context_for_fixture():
-        try:
-            worker.start()
-        except Exception as e:
-            LOG.exception(f"Failed to start worker: {e}")
-            LOG.info("Stopping worker because it failed to start")
-            stop_worker()
-            raise
-        yield worker
-        stop_worker()
-
-    return _context_for_fixture()
->>>>>>> 2c45a33f
 
 
 @pytest.fixture(scope="session")
