--- conflicted
+++ resolved
@@ -230,8 +230,6 @@
     LOG.info(f"Staging service model to {src_path} for uploading to S3")
     with src_path.open(mode="w") as f:
         json.dump(service_model.model, f)
-
-<<<<<<< HEAD
     if operating_system.name == "AL2023":
         dst_path = posixpath.join("/tmp", src_path.name)
     else:
@@ -253,30 +251,6 @@
         windows_job_users=windows_job_users,
         start_service=True,
     )
-=======
-        if operating_system.name == "AL2023":
-            dst_path = posixpath.join("/tmp", src_path.name)
-        else:
-            dst_path = posixpath.join("%USERPROFILE%\\AppData\\Local\\Temp", src_path.name)
-        LOG.info(f"The service model will be copied to {dst_path} on the Worker environment")
-        file_mappings.append((str(src_path), dst_path))
-
-        yield DeadlineWorkerConfiguration(
-            farm_id=deadline_resources.farm.id,
-            fleet=deadline_resources.fleet,
-            region=region,
-            allow_shutdown=True,
-            worker_agent_install=PipInstall(
-                requirement_specifiers=[worker_agent_requirement_specifier],
-                codeartifact=codeartifact,
-            ),
-            service_model_path=dst_path,
-            file_mappings=file_mappings or None,
-            windows_job_users=windows_job_users,
-            start_service=True,
-        )
->>>>>>> 86a196d1
-
 
 @pytest.fixture(scope="session")
 def session_worker(
