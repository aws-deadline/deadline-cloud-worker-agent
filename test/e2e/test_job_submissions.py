--- conflicted
+++ resolved
@@ -1703,13 +1703,9 @@
         ),
     ):
 
-<<<<<<< HEAD
         job: Job = submit_custom_job(
             job_name="10 Minutes Sleep Job",
-=======
-        submit_custom_job(
-            job_name="Infinite Sleep Job",
->>>>>>> 5393840e
+
             deadline_client=deadline_client,
             farm=deadline_resources.farm,
             queue=deadline_resources.queue_a,
@@ -1740,7 +1736,6 @@
 
             return response["status"] in ["STOPPED", "STOPPING"]
 
-<<<<<<< HEAD
         try:
             assert worker_stop(function_worker)
         finally:
@@ -1748,7 +1743,4 @@
                 farmId=job.farm.id, queueId=job.queue.id, jobId=job.id, targetTaskRunStatus="CANCELED"
             )
 
-            job.wait_until_complete(client=deadline_client)
-=======
-        assert worker_stop(function_worker)
->>>>>>> 5393840e
+            job.wait_until_complete(client=deadline_client)