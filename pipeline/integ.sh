--- conflicted
+++ resolved
@@ -4,8 +4,6 @@
 
 pip install --upgrade pip
 pip install --upgrade hatch
-<<<<<<< HEAD
-=======
 
 if [ $TEST_TYPE ]
 then
@@ -19,5 +17,4 @@
   continue
 fi
 
->>>>>>> 1625ce51
 hatch run codebuild:integ-test