--- conflicted
+++ resolved
@@ -139,11 +139,8 @@
             output_settings["run_jobs_as_agent_user"] = self.os.run_jobs_as_agent_user
         if self.os.posix_job_user is not None:
             output_settings["posix_job_user"] = self.os.posix_job_user
-<<<<<<< HEAD
-=======
         if self.os.retain_session_dir is not None:
             output_settings["retain_session_dir"] = self.os.retain_session_dir
->>>>>>> 091608c6
         if self.capabilities is not None:
             output_settings["capabilities"] = self.capabilities
 
