# Copyright Amazon.com, Inc. or its affiliates. All Rights Reserved.

from __future__ import annotations
from argparse import ArgumentParser, Namespace
from pathlib import Path
import os


class ParsedCommandLineArguments(Namespace):
    """Represents the parsed Amazon Deadline Cloud Worker Agent command-line arguments"""

    farm_id: str | None = None
    fleet_id: str | None = None
    cleanup_session_user_processes: bool | None = None
    profile: str | None = None
    verbose: bool | None = None
    no_shutdown: bool | None = None
    # TODO - Remove no_impersonation when removing corresponding CLI option
    no_impersonation: bool | None = None
    run_jobs_as_agent_user: bool | None = None
    posix_job_user: str | None = None
    allow_instance_profile: bool | None = None
    logs_dir: Path | None = None
    local_session_logs: bool | None = None
    persistence_dir: Path | None = None
    retain_session_dir: bool | None = None
    # TODO: Remove when deprecating --no-allow-instance-profile
    no_allow_instance_profile: bool | None = None
    host_metrics_logging: bool | None = None
    host_metrics_logging_interval_seconds: float | None = None


def get_argument_parser() -> ArgumentParser:
    """Returns a command-line argument parser for the Amazon Deadline Cloud Worker Agent"""
    parser = ArgumentParser(
        prog="deadline-worker-agent", description="Amazon Deadline Cloud Worker Agent"
    )
    parser.add_argument(
        "--farm-id",
        help="The Amazon Deadline Cloud Farm identifier that the Worker should register to",
        default=None,
    )
    parser.add_argument(
        "--fleet-id",
        help="The Amazon Deadline Cloud Fleet identifier that the Worker should register to",
        default=None,
    )
    parser.add_argument(
        "--no-cleanup-session-user-processes",
        help="Whether to cleanup leftover processes running as a session user when that user is no longer being used in any active session",
        dest="cleanup_session_user_processes",
        action="store_const",
        const=False,
        default=None,
    )
    parser.add_argument(
        "--profile",
        help="The AWS profile to use",
        default=None,
    )
    parser.add_argument(
        "--no-shutdown",
        help="Does not shutdown the instance during scale-in event.",
        action="store_const",
        const=True,
        default=None,
    )
    # TODO - Remove the no-impersonation option after a deprecation period.
    #  Remove the test named test_impersonation_mutual_exclusion at the same time
    parser.add_argument(
        "--no-impersonation",
        help="(DEPRECATED: use --run-jobs-as-agent-user instead) If set, then all Jobs' session actions will run as the same user as the agent. WARNING: this is insecure - for development use only.",
        action="store_const",
        const=True,
        dest="no_impersonation",
        default=None,
    )
    parser.add_argument(
        "--run-jobs-as-agent-user",
        help="If set, then all Jobs' session actions will run as the same user as the agent. WARNING: this is insecure - for development use only.",
        action="store_const",
        const=True,
        dest="run_jobs_as_agent_user",
<<<<<<< HEAD
=======
        default=None,
    )
    parser.add_argument(
        "--posix-job-user",
        help="Overrides the posix user that the Worker Agent impersonates. Format: 'user:group'. "
        "If not set, defaults to what the service sets.",
>>>>>>> 091608c6
        default=None,
    )
    if os.name == "posix":
        parser.add_argument(
            "--posix-job-user",
            help="Overrides the posix user that the Worker Agent impersonates. Format: 'user:group'. "
            "If not set, defaults to what the service sets.",
            default=None,
        )

    parser.add_argument(
        "--logs-dir",
        help="Overrides the directory where the Worker Agent writes its logs.",
        default=None,
        type=Path,
    )
    parser.add_argument(
        "--no-local-session-logs",
        help="Turns off writing of session logs to the local filesystem",
        dest="local_session_logs",
        action="store_const",
        const=False,
        default=None,
    )
    parser.add_argument(
        "--persistence-dir",
        help="Overrides the directory where the Worker Agent persists files across restarts.",
        default=None,
        type=Path,
    )
    # TODO: This is deprecated. Remove this eventually
    parser.add_argument(
        "--no-allow-instance-profile",
        help="DEPRECATED. This does nothing",
        action="store_true",
        dest="no_allow_instance_profile",
    )
    parser.add_argument(
        "--allow-instance-profile",
        help="Turns off validation that the host EC2 instance profile is disassociated before starting",
        action="store_const",
        const=True,
        dest="allow_instance_profile",
        default=None,
    )
    parser.add_argument(
        "--host-metrics-logging-interval-seconds",
        help="The interval between host metrics log messages. Default is 60.",
        default=None,
        type=float,
    )
    parser.add_argument(
        "--no-host-metrics-logging",
        help="Turn off host metrics logging. Default is on.",
        action="store_const",
        dest="host_metrics_logging",
        const=False,
        default=None,
    )
    parser.add_argument(
        "--verbose",
        "-v",
        help="Use verbose console logging",
        action="store_const",
        const=True,
        default=None,
    )
    parser.add_argument(
        "--retain-session-dir",
        help="Retain the session directory on completion",
        dest="retain_session_dir",
        action="store_const",
        const=True,
        default=None,
    )
    return parser<|MERGE_RESOLUTION|>--- conflicted
+++ resolved
@@ -81,15 +81,6 @@
         action="store_const",
         const=True,
         dest="run_jobs_as_agent_user",
-<<<<<<< HEAD
-=======
-        default=None,
-    )
-    parser.add_argument(
-        "--posix-job-user",
-        help="Overrides the posix user that the Worker Agent impersonates. Format: 'user:group'. "
-        "If not set, defaults to what the service sets.",
->>>>>>> 091608c6
         default=None,
     )
     if os.name == "posix":
