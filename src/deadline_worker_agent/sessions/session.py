--- conflicted
+++ resolved
@@ -68,15 +68,11 @@
 )
 from deadline.job_attachments.progress_tracker import ProgressReportMetadata, SummaryStatistics
 
-<<<<<<< HEAD
-from ..aws.deadline import record_sync_inputs_telemetry_event, record_sync_outputs_telemetry_event
-=======
 from ..aws.deadline import (
     record_sync_inputs_fail_telemetry_event,
     record_sync_inputs_telemetry_event,
     record_sync_outputs_telemetry_event,
 )
->>>>>>> 091608c6
 from ..scheduler.session_action_status import SessionActionStatus
 from ..sessions.errors import SessionActionError
 
@@ -1242,10 +1238,7 @@
         *,
         step_script: StepScriptModel,
         task_parameter_values: TaskParameterSet,
-<<<<<<< HEAD
-=======
         os_env_vars: Optional[dict[str, str]] = None,
->>>>>>> 091608c6
     ) -> None:
         self._session.run_task(
             step_script=step_script,
