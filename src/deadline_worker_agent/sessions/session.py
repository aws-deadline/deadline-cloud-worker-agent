# Copyright Amazon.com, Inc. or its affiliates. All Rights Reserved.

from __future__ import annotations

import os
from concurrent.futures import ThreadPoolExecutor
from dataclasses import dataclass
from datetime import datetime, timedelta, timezone
from functools import partial
from logging import getLogger, LoggerAdapter
from threading import Event, RLock
from time import monotonic, sleep
from types import TracebackType
from typing import (
    TYPE_CHECKING,
    Any,
    Callable,
    Generator,
    Iterable,
    Literal,
    Optional,
    Tuple,
    TypeVar,
)

from deadline_worker_agent.api_models import (
    EntityIdentifier,
    SyncInputJobAttachmentsAction,
)

if TYPE_CHECKING:
    from ..api_models import CompletedActionStatus, EnvironmentAction, TaskRunAction
    from ..scheduler.session_queue import SessionActionQueue
    from .actions import SessionActionDefinition
    from .job_entities import JobAttachmentDetails, JobDetails

from openjd.sessions import (
    ActionState,
    ActionStatus,
    EnvironmentIdentifier,
    EnvironmentModel,
    Parameter,
    PathMappingRule,
    PosixSessionUser,
    StepScriptModel,
    SessionUser,
    WindowsSessionUser,
)
from openjd.sessions import Session as OPENJDSession
from openjd.sessions import LOG as OPENJD_LOG

from deadline.job_attachments.asset_sync import AssetSync
from deadline.job_attachments.asset_sync import logger as ASSET_SYNC_LOGGER
from deadline.job_attachments.models import (
    Attachments,
    JobAttachmentS3Settings,
    ManifestProperties,
    PathFormat,
)
from deadline.job_attachments.progress_tracker import ProgressReportMetadata
from deadline.job_attachments.os_file_permission import (
    FileSystemPermissionSettings,
    PosixFileSystemPermissionSettings,
<<<<<<< HEAD
    WindowsFileSystemPermissionSettings,
    WindowsPermissionEnum,
=======
>>>>>>> 1625ce51
)

from ..scheduler.session_action_status import SessionActionStatus
from ..sessions.errors import SessionActionError

# TODO: Un-comment this when pipelined actions can be reported as NEVER_ATTEMPTED before the
# currently canceling action is completed
# from .errors import CancelationError

OPENJD_ACTION_STATE_TO_DEADLINE_COMPLETED_STATUS: dict[
    ActionState,
    CompletedActionStatus,
] = {
    ActionState.CANCELED: "CANCELED",
    ActionState.FAILED: "FAILED",
    ActionState.SUCCESS: "SUCCEEDED",
}
TIME_DELTA_ZERO = timedelta()


logger = getLogger(__name__)


@dataclass(frozen=True)
class ActiveEnvironment:
    session_env_id: EnvironmentIdentifier
    """An identifier that is unique to the Open Job Description session used to exit the environment"""

    job_env_id: str
    """A unique identifier that identifies the environment within the Open Job Description job model"""


@dataclass(frozen=True)
class CurrentAction:
    definition: SessionActionDefinition
    """The action definition"""

    start_time: datetime
    """The start time of the action"""


class Session:
    """A Worker session corresponding to an Open Job Description session

    This class manages:

    - a queue of session actions
    - the asynchronous orchestration of actions against the underlying Open Job Description session
    - notifying the progress and failure/completion of the active session action
    - asynchronous interruption/cancellation of the active session action

    Parameters
    ----------
    id : str
        A unique session identifier
    queue : SessionActionQueue
        An ordered queue of upcoming actions
    """

    _action_update_lock: RLock
    _active_envs: list[ActiveEnvironment]
    _asset_sync: Optional[AssetSync]
    _id: str
    _interrupted: bool = False
    _queue: SessionActionQueue
    _report_action_update: Callable[[SessionActionStatus], None]
    _stop: Event
    _current_action: CurrentAction | None = None
    _current_action_lock: RLock
    _stop_current_action_result: Literal["INTERRUPTED", "FAILED"] = "FAILED"
    _stop_grace_time: timedelta | None = None
    _stop_fail_message: str | None = None

    _os_user: SessionUser | None = None
    _queue_id: str
    _job_details: JobDetails
    _job_attachment_details: JobAttachmentDetails | None = None
    _initial_action_exception: Exception | None = None

    # Event that is set only when this Session is not running at all
    # i.e. it has exited, or never started, its main run loop/logic.
    _stopped_running: Event

    logger: LoggerAdapter

    def __init__(
        self,
        *,
        id: str,
        queue: SessionActionQueue,
        env: dict[str, str] | None = None,
        queue_id: str,
        asset_sync: Optional[AssetSync],
        os_user: SessionUser | None,
        job_details: JobDetails,
        action_update_callback: Callable[[SessionActionStatus], None],
        action_update_lock: RLock,
    ) -> None:
        self._id = id
        self._action_update_lock = action_update_lock
        self._active_envs = []
        self._asset_sync = asset_sync
        self._current_action_lock = RLock()
        self._queue_id = queue_id
        self._os_user = os_user
        self._job_details = job_details
        self._report_action_update = action_update_callback
        self._env = env

        def openjd_session_action_callback(session_id: str, action_status: ActionStatus) -> None:
            self.update_action(action_status)

        self._session = OPENJDSession(
            session_id=self._id,
            job_parameter_values=self._job_details.parameters,
            path_mapping_rules=self._job_details.path_mapping_rules,
            user=self._os_user,
            callback=openjd_session_action_callback,
            os_env_vars=self._env,
        )

        self._queue = queue
        self._stop = Event()
        self._stopped_running = Event()
        self._stopped_running.set()

        # Use the Open Job Description logger here since it:
        # 1. Is the log that openjd is sending action logs to;
        # 2. It is already set up to not propagate to the agent log; and
        # 3. We're already capturing it to send to cloudwatch.
        self.logger = LoggerAdapter(OPENJD_LOG, extra={"session_id": self._id})

    @property
    def id(self) -> str:
        """The unique session ID"""
        return self._id

    @property
    def os_user(self) -> Optional[SessionUser]:
        """The session user"""
        return self._os_user

    def _warm_job_entities_cache(self) -> None:
        """Attempts to cache the job entities response for all
        actions in the SessionActionQueue within the Session thread.

        Only logs a warning if it fails
        """
        identifiers: list[EntityIdentifier] = self._queue.list_all_action_identifiers()

        logger.info("Warming Job Entity Cache")
        try:
            self._queue._job_entities.cache_entities(identifiers)
        except Exception as e:
            logger.warning(f"Did not fully warm job entity cache: {str(e)}. Continuing")
        else:
            logger.info("Fully warmed Job Entity Cache")

    def run(self) -> None:
        """Runs the Worker session.

        This code will loop until Session.stop() is called from another thread.
        """
        self._warm_job_entities_cache()

        logger.info("[%s]: Session started", self._id)
        self._stopped_running.clear()

        try:
            self._run()
        except Exception as e:
            # We set the stop event to inform the Open Job Description action update callback (the
            # Session._action_updated() method) that action updates are no longer reported to the
            # service. If an action was running at the time of this exception, its failure is
            # reported immediately in the call to Session._cleanup() below.
            self._stop_fail_message = f"Worker encountered an unexpected error: {e}"
            self._stop.set()
            raise
        finally:
            try:
                self._cleanup()
            except Exception as error:
                logger.exception(
                    f"Unexpected exception while performing cleanup of Session {self._id}: {error}."
                )
            finally:
                self._stopped_running.set()

        logger.info("[%s]: Session complete", self._id)

    def wait(self, timeout: timedelta | None = None) -> None:
        # Wait until this Session is not running anymore.
        self._stopped_running.wait(timeout=timeout.seconds if timeout else None)

    def _run(self) -> None:
        """The contains the main run loop for processing session actions.

        This code will loop until Session.stop() is called from another thread.
        """

        with ThreadPoolExecutor(max_workers=1) as executor:
            while not self._stop.wait(timeout=0.1):
                # Start session action if needed
                with (
                    # NOTE: Lock acquisition order is important. Must be:
                    #     1.  action update lock (scheduler owned)
                    #     2.  current action lock
                    #
                    # If the action starts running successfully, the Open Job Description session will invoke
                    # the session action update callback with state = RUNNING. That callback
                    # requires acquiring self._action_update_lock, but another thread may hold that
                    # lock and cause a deadlock. To avoid the deadlock, we proactively acquire the
                    # lock here first
                    self._action_update_lock,
                    self._current_action_lock,
                ):
                    if not self._current_action:
                        self._start_action(executor=executor)

    def _cleanup(self) -> None:
        """Attempt to clean up the session.

        If an action is running, the action is canceled and awaited. Once there is no running
        action, any active environments are exited.
        """
        #################
        # Stop workflow #
        #################

        # Build up an ordered list of cleanup actions for the session
        actions: list[Tuple[Callable[[], None], str]] = []

        # If we have a running action in the session, we cancel it
        with (
            self._action_update_lock,
            self._current_action_lock,
        ):
            if current_action := self._current_action:
                actions.append(
                    (
                        partial(
                            self._start_canceling_current_action,
                            time_limit=self._stop_grace_time,
                        ),
                        "cancel running action",
                    )
                )
                self._interrupted = True
                self._report_action_update(
                    SessionActionStatus(
                        completed_status=self._stop_current_action_result,
                        start_time=current_action.start_time,
                        end_time=datetime.now(tz=timezone.utc),
                        id=current_action.definition.id,
                        status=ActionStatus(
                            state=ActionState.CANCELED,
                            fail_message=self._stop_fail_message,
                        ),
                    )
                )

        self._queue.cancel_all(
            cancel_outcome="NEVER_ATTEMPTED",
            message=self._stop_fail_message,
        )

        # After canceling the running action, we exit any active environments
        actions.extend(
            (
                partial(self._session.exit_environment, identifier=env.session_env_id),
                f"exit environment {env.job_env_id}",
            )
            for env in reversed(self._active_envs)
        )

        # Here we attempt to run as many cleanup actions as we can in the correct order and within
        # the allowed grace time. Any unfinished cleanup actions will be aborted/skipped
        start_time = monotonic()
        cur_time = start_time

        try:
            for action, desc in actions:
                try:
                    action()
                except Exception as e:
                    logger.warning("Failed to %s: %s", desc, e)
                    continue

                elapsed_time = timedelta(seconds=cur_time - start_time)
                action_timeout = (
                    max(timedelta(), self._stop_grace_time - elapsed_time)
                    if self._stop_grace_time is not None
                    else None
                )
                try:
                    # Raises:
                    #   TimeoutError
                    for _ in self._monitor_action(timeout=action_timeout):
                        pass
                except TimeoutError:
                    # Log, cancel the cleanup action and break the loop if we've run out of grace time
                    logger.warning("%s timed out", desc)
                    self._session.cancel_action()
                    break
                else:
                    logger.info("%s successful", desc)
                cur_time = monotonic()
        finally:
            # Clean-up the Open Job Description session
            self._session.cleanup()

    def replace_assigned_actions(
        self,
        *,
        actions: Iterable[EnvironmentAction | TaskRunAction | SyncInputJobAttachmentsAction],
    ) -> None:
        """Replaces the assigned actions

        This method only supports the following modifications to the assigned actions:
        1.  Adding new actions
        2.  Keeping/reordering existing ones

        The method DOES NOT handle cancelations. Cancelations should be done by calling
        Session.cancel_actions() before calling this method. Doing this in the wrong order results
        in undefined behaviour.

        Parameters
        ----------
        actions : Iterable[EnvironmentAction | TaskRunAction | SyncInputJobAttachmentsAction]
            The new sequence of actions to be assigned to the session. The order of the actions
            provided is used as the processing order
        """
        with self._current_action_lock:
            self._replace_assigned_actions_impl(actions=actions)

    def _replace_assigned_actions_impl(
        self,
        *,
        actions: Iterable[EnvironmentAction | TaskRunAction | SyncInputJobAttachmentsAction],
    ) -> None:
        """Replaces the assigned actions

        This is the implementation code for replacing actions. It merely forwards the action
        replacements to the SessionActionQueue associated with the Session instance (after
        filtering out the currently running action).

        Session.replace_assigned_actions() is a thin wrapper of
        Session._replace_assigned_actions_impl that acquires Session._current_action_lock
        before/after calling this method. The separation exists to more easily test the locking
        semantics independently from the business logic.
        """
        running_action_id: str | None = None
        if running_action := self._current_action:
            running_action_id = running_action.definition.id
        self._queue.replace(
            actions=(action for action in actions if action["sessionActionId"] != running_action_id)
        )

    def cancel_actions(
        self,
        *,
        action_ids: list[str],
    ) -> None:
        """Cancels the specified queued or running action(s)

        Parameters
        ----------
        action_ids : list[str]
            The unique IDs of the actions to be canceled. Any non-matching actions are ignored.
        """
        with (
            self._action_update_lock,
            self._current_action_lock,
        ):
            self._cancel_actions_impl(action_ids=action_ids)

    def _cancel_actions_impl(
        self,
        *,
        action_ids: list[str],
    ) -> None:
        """The internal implementation for canceling queued or running action(s).

        The caller should acquire the Session._current_action_lock before calling this method.

        Parameters
        ----------
        action_ids : list[str]
            The unique IDs of the actions to be canceled. Any non-matching actions are ignored.
        """
        for canceled_action_id in action_ids:
            if self._current_action and self._current_action.definition.id == canceled_action_id:
                self._start_canceling_current_action()
            # TODO: Uncomment the code below once the service allows completing canceled actions
            # out-of-order (while the current action is still canceling). In the meantime,
            # the logic in Session._action_updated_impl() will mark all non-ENV_EXIT actions as
            # NEVER_ATTEMPTED when the current action is canceled.
            # else:
            #     try:
            #         self._queue.cancel(id=canceled_action_id)
            #     except CancelationError as e:
            #         logger.warning(str(e))
            #     except Exception as e:
            #         logger.error(
            #             "[%s] [%s] (%s): Error canceling action: %s",
            #             self.id,
            #             canceled_action_id,
            #             self._current_action.definition.human_readable(),
            #             e,
            #         )

    def _start_canceling_current_action(self, *, time_limit: timedelta | None = None) -> None:
        """Begins cancelling the current action"""

        if not (current_action := self._current_action):
            raise ValueError("Current action not assigned")

        # Cancel the action
        logger.info(
            "[%s] [%s] (%s): Canceling action",
            self._id,
            current_action.definition.id,
            current_action.definition.human_readable(),
        )
        current_action.definition.cancel(session=self, time_limit=time_limit)

    def _start_action(
        self,
        *,
        executor: ThreadPoolExecutor,
    ) -> None:
        # Imported in function to avoid a circular import
        from .actions import ExitEnvironmentAction

        try:
            if not (action_definition := self._queue.dequeue()):
                self._current_action = None
                return
        except SessionActionError as e:
            self._report_action_update(
                SessionActionStatus(
                    completed_status="FAILED",
                    start_time=datetime.now(tz=timezone.utc),
                    end_time=datetime.now(tz=timezone.utc),
                    id=e.action_id,
                    status=ActionStatus(
                        state=ActionState.FAILED,
                        fail_message=str(e),
                    ),
                )
            )
            self._queue.cancel_all(
                message=f"Error starting prior action {e.action_id}",
                cancel_outcome="FAILED",
                ignore_env_exits=True,
            )
            self._current_action = None
            return

        now = datetime.now(tz=timezone.utc)

        # If we have an initial failure (log provisioning), then we fail
        # any actions except environment exits for cleanup.
        if self._initial_action_exception and not isinstance(
            action_definition, ExitEnvironmentAction
        ):
            error_msg = str(self._initial_action_exception)
            self._report_action_update(
                SessionActionStatus(
                    completed_status="FAILED",
                    start_time=datetime.now(tz=timezone.utc),
                    end_time=datetime.now(tz=timezone.utc),
                    id=action_definition.id,
                    status=ActionStatus(
                        state=ActionState.FAILED,
                        fail_message=error_msg,
                    ),
                )
            )
            self._queue.cancel_all(
                message=f"Error starting prior action {action_definition.id}",
                cancel_outcome="FAILED",
                ignore_env_exits=True,
            )
            self._current_action = None
            return

        logger.info(
            "[%s] [%s] (%s): Starting action",
            self._id,
            action_definition.id,
            action_definition.human_readable(),
        )

        try:
            self._current_action = CurrentAction(
                definition=action_definition,
                start_time=now,
            )
            action_definition.start(
                session=self,
                executor=executor,
            )
        except Exception as e:
            logger.warn(
                "[%s] [%s] (%s): Error starting action: %s",
                self.id,
                action_definition.id,
                action_definition.human_readable(),
                e,
            )
            self._report_action_update(
                SessionActionStatus(
                    id=action_definition.id,
                    completed_status="FAILED",
                    start_time=now,
                    end_time=now,
                    status=ActionStatus(
                        state=ActionState.FAILED,
                        fail_message=str(e),
                    ),
                )
            )
            self._queue.cancel_all(
                message=f"Error starting prior action {action_definition.id}",
                # TODO: Change this after session actions failures before a task run count as
                # overall failures and do not cause retry sessions to be scheduled indefinitely
                cancel_outcome="FAILED",
                ignore_env_exits=True,
            )
            self._current_action = None

    def _report_action_failure(
        self,
        *,
        current_action: CurrentAction,
        exception: BaseException,
        end_time: datetime,
    ) -> None:
        """The method reports the action as failed to the scheduler.

        Parameters
        ----------
        current_action : CurrentAction
            The action to report as failed
        exception : BaseException
            The exception that caused the failure
        end_time: datetime
            The time of the failure
        """
        # This must come before calling Session._report_action_update() because the handler needs to
        # be able to determine if the Session is idle and make an immediate UpdateWorkerSchedule request if
        # so.
        self._current_action = None
        self._report_action_update(
            SessionActionStatus(
                id=current_action.definition.id,
                status=ActionStatus(
                    state=ActionState.FAILED,
                    fail_message=str(exception),
                    progress=None,
                    exit_code=None,
                    status_message=None,
                ),
                completed_status="FAILED",
                start_time=current_action.start_time,
                end_time=end_time,
                update_time=end_time,
            )
        )

    def _monitor_action(
        self, timeout: timedelta | None = None, frequency: timedelta = timedelta(seconds=0.3)
    ) -> Generator[ActionStatus, None, None]:
        """A generator function to help a caller monitor the life-cycle of an action.

        The generator will yield the status of the action at a regular frequency. The generator
        will exhaust once the action has reached a terminal state (CANCELED, FAILED, SUCCESS).

        An optional timeout can be given. If the action does not finish before the specified
        timeout, then a TimeoutError is raised.

        Parameters
        ----------
        timeout : timedelta | None
            The maximum time to wait before raising a TimeoutError
        yield_frequency : timedelta
            The amount of time to wait before yielding (default is 300ms).

        Returns
        -------
        Generator[ActionStatus, None, None]
            A generator function that yields the action status to the caller at the specified yield
            frequency. Callers should loop over the generator and can perform any intermediary
            actions when the generator yields.

        Raises
        ------
        TimeoutError
            Raised when the action has not completed within the specified timeout.
        """

        # Validation
        if timeout is not None and timeout < TIME_DELTA_ZERO:
            raise ValueError(f"timeout must be a positive timedelta or None, but got {timeout}")
        if frequency is not None and frequency <= TIME_DELTA_ZERO:
            raise ValueError(
                f"yield_frequency must be a positive timedelta or None, but got {frequency}"
            )

        if self._session.action_status is None:
            raise RuntimeError("No action is running")

        start_time = monotonic()
        cur_time = start_time
        remaining_time: timedelta | None = timeout
        if timeout:
            while (
                self._session.action_status.state
                not in OPENJD_ACTION_STATE_TO_DEADLINE_COMPLETED_STATUS
            ):
                elapsed_time = timedelta(seconds=cur_time - start_time)
                remaining_time = timeout - elapsed_time

                if elapsed_time > TIME_DELTA_ZERO:
                    yield self._session.action_status

                if remaining_time <= TIME_DELTA_ZERO:
                    raise TimeoutError()
                sleep(min(frequency, remaining_time).total_seconds())
                cur_time = monotonic()
        else:
            if self._session.action_status.state == ActionState.RUNNING:
                sleep(frequency.total_seconds())
            while self._session.action_status.state == ActionState.RUNNING:
                yield self._session.action_status
                sleep(frequency.total_seconds())

    def enter_environment(
        self,
        *,
        job_env_id: str,
        environment: EnvironmentModel,
    ) -> None:
        session_env_id = self._session.enter_environment(
            environment=environment, identifier=job_env_id
        )
        self._active_envs.append(
            ActiveEnvironment(
                job_env_id=job_env_id,
                session_env_id=session_env_id,
            )
        )

    def exit_environment(
        self,
        *,
        job_env_id: str,
    ) -> None:
        if not self._active_envs or self._active_envs[-1].job_env_id != job_env_id:
            env_stack_str = ", ".join(env.job_env_id for env in self._active_envs)
            raise ValueError(
                f"Specified environment ({job_env_id}) is not the inner-most active environment."
                f"Active environments from outer-most to inner-most are: {env_stack_str}"
            )
        active_env = self._active_envs[-1]
        self._session.exit_environment(identifier=active_env.session_env_id)
        self._active_envs.pop()

    def _notifier_callback(
        self,
        current_action: CurrentAction,
        progress_report: ProgressReportMetadata,
    ) -> bool:
        """Callback to be passed into JobAttachments to track the file transfer.
        Returns True if the operation should continue as normal or False to cancel.

        current_action is added by the Worker Agent (via partial)
        progress and status message are passed in by Job Attachments."""
        return True
        # TODO: Since moving to the Open Job Description callback, asset sync no longer blocks
        # the next action. Therefore we can end up in a situation where
        # this callback attempts to re-open a completed session action
        # and/or attempts to complete a session action in the wrong order.

        # status = ActionStatus(
        #     state=ActionState.RUNNING,
        #     progress=float(progress_report.progress),
        #     status_message=progress_report.progressMessage,
        # )
        # self._action_update_callback(SessionActionStatus(
        #     id=current_action.definition.id,
        #     start_time=current_action.start_time,
        #     status=status,
        #     update_time=datetime.now(tz=timezone.utc),
        # ))

    def sync_asset_inputs(
        self,
        *,
        cancel: Event,
        job_attachment_details: JobAttachmentDetails | None = None,
        step_dependencies: list[str] | None = None,
    ) -> None:
        """Sync the inputs on session start using Job Attachments"""
        if self._asset_sync is None:
            return

        def progress_handler(job_upload_status: ProgressReportMetadata) -> bool:
            self.update_action(
                action_status=ActionStatus(
                    state=ActionState.RUNNING,
                    status_message=job_upload_status.progressMessage,
                    progress=job_upload_status.progress,
                ),
            )
            return not cancel.is_set()

        if not (job_attachment_settings := self._job_details.job_attachment_settings):
            raise RuntimeError("Job attachment settings were not contained in JOB_DETAILS entity")

        if job_attachment_details:
            self._job_attachment_details = job_attachment_details

        # Validate that job attachment details have been provided before syncing step dependencies.
        if self._job_attachment_details is None:
            raise RuntimeError(
                "Job attachments must be synchronized before downloading Step dependencies."
            )

        assert job_attachment_settings.s3_bucket_name is not None
        assert job_attachment_settings.root_prefix is not None

        s3_settings = JobAttachmentS3Settings(
            s3BucketName=job_attachment_settings.s3_bucket_name,
            rootPrefix=job_attachment_settings.root_prefix,
        )

        manifest_properties_list: list[ManifestProperties] = []
        if not step_dependencies:
            for manifest_properties in self._job_attachment_details.manifests:
                manifest_properties_list.append(
                    ManifestProperties(
                        rootPath=manifest_properties.root_path,
                        fileSystemLocationName=manifest_properties.file_system_location_name,
                        rootPathFormat=PathFormat(manifest_properties.root_path_format),
                        inputManifestPath=manifest_properties.input_manifest_path,
                        inputManifestHash=manifest_properties.input_manifest_hash,
                        outputRelativeDirectories=manifest_properties.output_relative_directories,
                    )
                )

        attachments = Attachments(
            manifests=manifest_properties_list,
            fileSystem=self._job_attachment_details.job_attachments_file_system,
        )

        storage_profiles_path_mapping_rules_dict: dict[str, str] = {
            str(rule.source_path): str(rule.destination_path)
            for rule in self._job_details.path_mapping_rules
        }

        fs_permission_settings: Optional[FileSystemPermissionSettings] = None
        if self._os_user is not None:
            if os.name == "posix":
                if not isinstance(self._os_user, PosixSessionUser):
                    raise ValueError(f"The user must be a posix-user. Got {type(self._os_user)}")
                fs_permission_settings = PosixFileSystemPermissionSettings(
                    os_user=self._os_user.user,
                    os_group=self._os_user.group,
                    dir_mode=0o20,
                    file_mode=0o20,
                )
            else:
                if not isinstance(self._os_user, WindowsSessionUser):
                    raise ValueError(f"The user must be a windows-user. Got {type(self._os_user)}")
                if self._os_user.group is not None:
                    fs_permission_settings = WindowsFileSystemPermissionSettings(
                        os_group=self._os_user.group,
                        dir_mode=WindowsPermissionEnum.WRITE,
                        file_mode=WindowsPermissionEnum.WRITE,
                    )

        # Add path mapping rules for root paths in job attachments
        ASSET_SYNC_LOGGER.info("Syncing inputs using Job Attachments")
        (download_summary_statistics, path_mapping_rules) = self._asset_sync.sync_inputs(
            s3_settings=s3_settings,
            attachments=attachments,
            queue_id=self._queue_id,  # only used for error message
            job_id=self._queue._job_id,  # only used for error message
            session_dir=self._session.working_directory,
            fs_permission_settings=fs_permission_settings,  # type: ignore[arg-type]
            storage_profiles_path_mapping_rules=storage_profiles_path_mapping_rules_dict,
            step_dependencies=step_dependencies,
            on_downloading_files=progress_handler,
            os_env_vars=self._env,
        )

        ASSET_SYNC_LOGGER.info(
            f"Summary Statistics for file downloads:\n{download_summary_statistics}"
        )

        job_attachment_path_mappings = [
            PathMappingRule.from_dict(rule) for rule in path_mapping_rules
        ]

        # Open Job Description session implementation details -- path mappings are sorted.
        # bisect.insort only supports the 'key' arg in 3.10 or later, so
        # we first extend the list and sort it afterwards.
        if self._session._path_mapping_rules:
            self._session._path_mapping_rules.extend(job_attachment_path_mappings)
        else:
            self._session._path_mapping_rules = job_attachment_path_mappings

        # Open Job Description Sessions sort the path mapping rules based on length of the parts make
        # rules that are subsets of each other behave in a predictable manner. We must
        # sort here since we're modifying that internal list appending to the list.
        self._session._path_mapping_rules.sort(key=lambda rule: -len(rule.source_path.parts))

    def update_action(self, action_status: ActionStatus) -> None:
        """Callback called on every Open Job Description status/progress update and the completion/exit of the
        current action.

        This is a thin wrapper of Session._action_updated_impl that acquires the
        _current_action_lock. It exists to more easily separate the tests of the semantics (this
        method) from the business logic (Session._action_updated_impl).

        Parameters
        ----------
        action_status : deadline_lib_open_job_io.processing.ActionStatus
            The status of the action that has updated/completed
        """

        now = datetime.now(tz=timezone.utc)

        with (
            # NOTE: Lock acquisition order is important. Must be:
            #     1.  action update lock (scheduler owned)
            #     2.  current action lock
            self._action_update_lock,
            self._current_action_lock,
        ):
            self._action_updated_impl(action_status=action_status, now=now)

    def _action_updated_impl(
        self,
        *,
        action_status: ActionStatus,
        now: datetime,
    ) -> None:
        """Internal implementation for the callback invoked on every Open Job Description status/progress
        update and the completion/exit of the current action. The caller should acquire the
        Session._current_action_lock before calling this method.

        The method:

        1.  Forwards action status/progress updates back to the service
        2.  Reacts to Open Job Description action completions.

            In the case of a successful task run, output job attachments are uploaded as a
            post-processing step.

            If the action failed, we mark any pending actions as FAILED or NEVER_ATTEMPTED depending
            on type of action that failed:

                -   If the current action is an ENV_ENTER or SYNC_INPUT_JOB_ATTACHMENTS action,
                    pending actions are marked as FAILED.
                -   Otherwise the pending actions are marked as NEVER_ATTEMPTED.

            Finally, we forward the action completion to the SessionActionQueue for the next
            UpdateWorkerSchedule API request.

        Parameters
        ----------
        action_status : deadline_lib_open_job_io.processing.ActionStatus
            The status of the action that has updated/completed
        now : datetime
            The time the action was updated
        """

        # avoid circular import
        from .actions import RunStepTaskAction

        # There is special-case handling when the current action was interrupted. In such cases, the
        # interruption is reported immediately, so we should not report any Open Job Description action updates
        # to the scheduler regardless of the result. We only need to reset internal state attributes
        # when the Open Job Description action completes and then return early.
        if self._interrupted:
            if action_status.state != ActionState.RUNNING:
                self._current_action = None
                self._interrupted = False
            return

        current_action = self._current_action
        if current_action is None:
            assert self._stop.is_set(), "current_action is None or stopping"
            return

        is_unsuccessful = action_status.state in (ActionState.FAILED, ActionState.CANCELED)

        if (
            action_status.state == ActionState.SUCCESS
            and isinstance(current_action.definition, RunStepTaskAction)
            and self._asset_sync is not None
        ):
            # Synchronizing job output attachments is currently bundled together with the
            # RunStepTaskAction. The synchronization happens after the task run succeeds, and both
            # must be successful in order to mark the action as SUCCEEDED. The time when
            # the action is completed should be the moment when the synchronization have
            # been finished.
            try:
                self._sync_asset_outputs(current_action=current_action)
                now = datetime.now(tz=timezone.utc)
            except Exception as e:
                # Log and fail the task run action if we are unable to sync output job
                # attachments
                fail_message = f"Failed to sync job output attachments for {current_action.definition.human_readable()}: {e}"
                self.logger.warning(fail_message)
                action_status = ActionStatus(state=ActionState.FAILED, fail_message=fail_message)
                is_unsuccessful = True

        if is_unsuccessful:
            fail_message = (
                action_status.fail_message
                or f"Action {current_action.definition.human_readable()} failed"
            )

            # If the current action failed, we mark future actions assigned to the session as
            # NEVER_ATTEMPTED except for envExit actions.
            self._queue.cancel_all(
                cancel_outcome="NEVER_ATTEMPTED",
                message=fail_message,
                ignore_env_exits=True,
            )

        if action_status.state != ActionState.RUNNING:
            # This must come before calling Session._report_action_update() because the handler
            # needs to be able to determine if the Session is idle and make an immediate
            # UpdateWorkerSchedule request if so.
            self._current_action = None

        completed_status = OPENJD_ACTION_STATE_TO_DEADLINE_COMPLETED_STATUS.get(
            action_status.state, None
        )
        self._report_action_update(
            SessionActionStatus(
                id=current_action.definition.id,
                status=action_status,
                start_time=current_action.start_time,
                end_time=now if action_status.state != ActionState.RUNNING else None,
                update_time=now if action_status.state == ActionState.RUNNING else None,
                completed_status=completed_status,
            )
        )
        if completed_status:
            logger.info(
                "[%s] [%s] (%s): Action completed as %s",
                self.id,
                current_action.definition.id,
                current_action.definition.human_readable(),
                completed_status,
            )

    def _sync_asset_outputs(
        self,
        *,
        current_action: CurrentAction,
    ) -> None:
        """Sync the outputs after a TASK_RUN if using Job Attachments"""
        if not (queue_settings := self._job_details.job_attachment_settings):
            return
        if not (job_attachment_details := self._job_attachment_details):
            return
        if self._asset_sync is None:
            # Shouldn't get here, but let's be defensive.
            return

        # assist type check
        assert queue_settings.root_prefix is not None

        # Turn worker agent job attachment settings into job attachment settings
        s3_settings = JobAttachmentS3Settings(
            s3BucketName=queue_settings.s3_bucket_name,
            rootPrefix=queue_settings.root_prefix,
        )

        manifest_properties_list: list[ManifestProperties] = []
        for manifest_properties in job_attachment_details.manifests:
            manifest_properties_list.append(
                ManifestProperties(
                    rootPath=manifest_properties.root_path,
                    fileSystemLocationName=manifest_properties.file_system_location_name,
                    rootPathFormat=PathFormat(manifest_properties.root_path_format),
                    inputManifestPath=manifest_properties.input_manifest_path,
                    inputManifestHash=manifest_properties.input_manifest_hash,
                    outputRelativeDirectories=manifest_properties.output_relative_directories,
                )
            )

        attachments = Attachments(
            manifests=manifest_properties_list,
            fileSystem=job_attachment_details.job_attachments_file_system,
        )

        storage_profiles_path_mapping_rules_dict: dict[str, str] = {
            str(rule.source_path): str(rule.destination_path)
            for rule in self._job_details.path_mapping_rules
        }

        ASSET_SYNC_LOGGER.info("Started syncing outputs using Job Attachments")
        # avoid circular import
        from .actions import RunStepTaskAction

        assert isinstance(current_action.definition, RunStepTaskAction)
        upload_summary_statistics = self._asset_sync.sync_outputs(
            s3_settings=s3_settings,
            attachments=attachments,
            queue_id=self._queue_id,
            job_id=self._queue._job_id,
            step_id=current_action.definition.step_id,
            task_id=current_action.definition.task_id,
            session_action_id=current_action.definition.id,
            start_time=current_action.start_time.timestamp(),
            session_dir=self._session.working_directory,
            storage_profiles_path_mapping_rules=storage_profiles_path_mapping_rules_dict,
            on_uploading_files=partial(self._notifier_callback, current_action),
        )

        ASSET_SYNC_LOGGER.info(f"Summary Statistics for file uploads:\n{upload_summary_statistics}")

        ASSET_SYNC_LOGGER.info("Finished syncing outputs using Job Attachments")

    def run_task(
        self,
        *,
        step_script: StepScriptModel,
        task_parameter_values: list[Parameter],
    ) -> None:
        self._session.run_task(
            step_script=step_script,
            task_parameter_values=task_parameter_values,
        )

    def stop(
        self,
        *,
        current_action_result: Literal["INTERRUPTED", "FAILED"] = "FAILED",
        grace_time: Optional[timedelta] = None,
        fail_message: str | None = None,
    ) -> None:
        """Synchronously stops the session

        If there is an active action, the action is cancelled. If there are any active environments,
        the environments are deactivated

        Parameters
        ----------
        current_action_result : Literal["INTERRUPTED", "FAILED"]
            An optional result to report for an actively running action (if any) when sending the
            action completion in the UpdateWorkerSchedule request. If not specified, this defaults to
            FAILED.
        fail_message : str
            An optional display message associated with the result of the interrupted and skipped
            session actions.
        grace_time : Optional[timedelta]
            If specified, then the session stop is aborted after the maximum duration has elapsed.
            The active action will be forcibly terminated, but any environments that are still
            active will remain so.
        """

        self._stop_current_action_result = current_action_result
        self._stop_grace_time = grace_time
        self._stop_fail_message = fail_message

        # Tell the session thread to stop
        self._stop.set()

    @property
    def idle(self) -> bool:
        """Returns whether the session is idle or has running/queued actions.

        Returns
        -------
        bool
            True if the session has a running action or any queued action(s), False otherwise
        """
        with self._current_action_lock:
            return not self._current_action and self._queue.is_empty()

    def __enter__(
        self,
    ) -> Session:
        return self

    def __exit__(
        self,
        type: TypeVar,
        value: Any,
        traceback: TracebackType,
    ) -> None:
        self.stop()<|MERGE_RESOLUTION|>--- conflicted
+++ resolved
@@ -61,11 +61,8 @@
 from deadline.job_attachments.os_file_permission import (
     FileSystemPermissionSettings,
     PosixFileSystemPermissionSettings,
-<<<<<<< HEAD
     WindowsFileSystemPermissionSettings,
     WindowsPermissionEnum,
-=======
->>>>>>> 1625ce51
 )
 
 from ..scheduler.session_action_status import SessionActionStatus
@@ -844,6 +841,7 @@
                     raise ValueError(f"The user must be a windows-user. Got {type(self._os_user)}")
                 if self._os_user.group is not None:
                     fs_permission_settings = WindowsFileSystemPermissionSettings(
+                        os_user=self._os_user.user,
                         os_group=self._os_user.group,
                         dir_mode=WindowsPermissionEnum.WRITE,
                         file_mode=WindowsPermissionEnum.WRITE,
