# Copyright Amazon.com, Inc. or its affiliates. All Rights Reserved.

from __future__ import annotations
from typing import Optional
from argparse import ArgumentParser, Namespace
from pathlib import Path
from subprocess import CalledProcessError, run
import sys
import sysconfig


INSTALLER_PATH = {
    "linux": Path(__file__).parent / "install.sh",
}


def install() -> None:
    """Installer entrypoint for the Amazon Deadline Cloud Worker Agent"""

    if sys.platform != "linux":
        print(f"ERROR: Unsupported platform {sys.platform}")
        sys.exit(1)

    arg_parser = get_argument_parser()
    args = arg_parser.parse_args(namespace=ParsedCommandLineArguments)
    scripts_path = Path(sysconfig.get_path("scripts"))

    cmd = [
        "sudo",
        str(INSTALLER_PATH[sys.platform]),
        "--farm-id",
        args.farm_id,
        "--fleet-id",
        args.fleet_id,
        "--region",
        args.region,
        "--user",
        args.user,
        "--scripts-path",
        str(scripts_path),
    ]
    if args.vfs_install_path:
        cmd += ["--vfs-install-path", args.vfs_install_path]
    if args.group:
        cmd += ["--group", args.group]
    if args.confirmed:
        cmd.append("-y")
    if args.service_start:
        cmd.append("--start")
    if args.allow_shutdown:
        cmd.append("--allow-shutdown")
    if not args.install_service:
        cmd.append("--no-install-service")
    if args.telemetry_opt_out:
        cmd.append("--telemetry-opt-out")

    try:
        run(
            cmd,
            check=True,
        )
    except CalledProcessError as error:
        # Non-zero exit code
        sys.exit(error.returncode)


class ParsedCommandLineArguments(Namespace):
    """Represents the parsed installer command-line arguments"""

    farm_id: str
    fleet_id: str
    region: str
    user: str
    group: Optional[str]
    confirmed: bool
    service_start: bool
    allow_shutdown: bool
    install_service: bool
    telemetry_opt_out: bool
<<<<<<< HEAD
=======
    vfs_install_path: str
>>>>>>> 1625ce51


def get_argument_parser() -> ArgumentParser:  # pragma: no cover
    """Returns a command-line argument parser for the Amazon Deadline Cloud Worker Agent"""
    parser = ArgumentParser(
        prog="install-deadline-worker",
        description="Installer for the Amazon Deadline Cloud Worker Agent",
    )
    parser.add_argument(
        "--farm-id",
        help="The Amazon Deadline Cloud Farm ID that the Worker belongs to.",
        required=True,
    )
    parser.add_argument(
        "--fleet-id",
        help="The Amazon Deadline Cloud Fleet ID that the Worker belongs to.",
        required=True,
    )
    parser.add_argument(
        "--region",
        help='The AWS region of the Amazon Deadline Cloud farm. Defaults to "us-west-2".',
        default="us-west-2",
    )
    parser.add_argument(
        "--user",
        help='The username of the Amazon Deadline Cloud Worker Agent user. Defaults to "deadline-worker-agent".',
        default="deadline-worker-agent",
    )
    parser.add_argument(
        "--group",
        help='The POSIX group that is shared between the Agent user and the user(s) that jobs run as. Defaults to "deadline-job-users".',
    )
    parser.add_argument(
        "--start",
        help="Starts the systemd service immediately. Defaults to start on system boot. This option is ignored if --no-install-service is used.",
        action="store_true",
        dest="service_start",
    )
    parser.add_argument(
        "--allow-shutdown",
        help="Controls whether to create/delete a sudoers rule allowing the worker agent OS user to"
        "shutdown the system",
        action="store_true",
    )
    parser.add_argument(
        "--no-install-service",
        help="Skips the worker agent systemd service installation",
        action="store_false",
        dest="install_service",
    )
    parser.add_argument(
        "--telemetry-opt-out",
        help="Opts out of telemetry data collection",
        action="store_true",
    )
    parser.add_argument(
        "--yes",
        "-y",
        help="Confirms the installation and skips the interactive confirmation prompt.",
        action="store_true",
        dest="confirmed",
    )
    parser.add_argument(
        "--vfs-install-path",
        help="Absolute path for the install location of the deadline vfs.",
    )

    return parser<|MERGE_RESOLUTION|>--- conflicted
+++ resolved
@@ -77,10 +77,7 @@
     allow_shutdown: bool
     install_service: bool
     telemetry_opt_out: bool
-<<<<<<< HEAD
-=======
     vfs_install_path: str
->>>>>>> 1625ce51
 
 
 def get_argument_parser() -> ArgumentParser:  # pragma: no cover
