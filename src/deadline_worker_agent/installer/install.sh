#!/usr/bin/env bash

# Copyright Amazon.com, Inc. or its affiliates. All Rights Reserved.

#
# Amazon Deadline Cloud Worker Agent Installer
#
# This script installs the Amazon Deadline Cloud Worker Agent.  The installer provides command-line arguments that
# can be used to configure the installation. The installer supports upgrading over top of a prior
# installation, but the installer will not backup or rollback the prior installation.
#
# Minimally, a farm and fleet ID are required options that must be specified as command-line
# arguments. A minimal installation can be run with:
#
#     ./install.sh --farm-id $FARM_ID --fleet-id $FLEET_ID
#
# The installer:
#
#     1.  Creates OS user for the worker agent if required
#     2.  Creates an OS group for all job users if required
#     3.  Provisions directories used by the worker agent at runtime.
#     4.  Creates an agent configuration file if required and installs an example
#         configuration file.
#     5.  Updates the configuration file with arguments passed to the installer
#     6.  Creates, enables, and starts a systemd service unit that runs the worker agent and
#         restarts it upon failure.

set -euo pipefail

SCRIPT_DIR=$(cd -- "$( dirname -- "${BASH_SOURCE[0]}" )" &> /dev/null && pwd )

# Defaults
default_wa_user=deadline-worker
default_job_group=deadline-job-users
farm_id=unset
fleet_id=unset
wa_user=$default_wa_user
confirm=""
region="us-west-2"
scripts_path="unset"
worker_agent_program="deadline-worker-agent"
client_library_program="deadline"
allow_shutdown="no"
no_install_service="no"
start_service="no"
telemetry_opt_out="no"
warning_lines=()
vfs_install_path="unset"

usage()
{
    echo "Usage: install.sh --farm-id FARM_ID --fleet-id FLEET_ID"
    echo "                  [--region REGION] [--user USER]"
    echo "                  [--scripts-path SCRIPTS_PATH]"
    echo "                  [-y]"
    echo "                  [--vfs-install-path VFS_INSTALL_PATH]"
    echo ""
    echo "Arguments"
    echo "---------"
    echo "    --farm-id FARM_ID"
    echo "        The Amazon Deadline Cloud Farm ID that the Worker belongs to."
    echo "    --fleet-id FLEET_ID"
    echo "        The Amazon Deadline Cloud Fleet ID that the Worker belongs to."
    echo "    --region REGION"
    echo "        The AWS region of the Amazon Deadline Cloud farm. Defaults to $region."
    echo "    --user USER"
    echo "        A user name that the Amazon Deadline Cloud Worker Agent will run as. Defaults to $default_wa_user."
    echo "    --group GROUP"
    echo "        A group name that the Worker Agent shares with the user(s) that Jobs will be running as."
    echo "        Do not use the primary/effective group of the Worker Agent user specifeid in --user as"
    echo "        this is not a secure configuration. Defaults to $default_job_group."
    echo "    --scripts-path SCRIPTS_PATH"
    echo "        An optional path to the directory that the Worker Agent and Deadline Cloud Library are"
    echo "        installed. This is used as the program path when creating the systemd service for the "
    echo "        Worker Agent. If not specified, the first program named 'deadline-worker-agent' and"
    echo "        'deadline' found in the search path will be used."
    echo "    --allow-shutdown"
    echo "        Dictates whether a sudoers rule is created/deleted allowing the worker agent the"
    echo "        ability to shutdown the host system"
    echo "    --no-install-service"
    echo "        Skips the worker agent systemd service installation"
    echo "    --telemetry-opt-out"
    echo "        Opts out of telemetry collection for the worker agent"
    echo "    --start"
    echo "        Starts the systemd service as part of the installation. By default, the systemd"
    echo "        service is configured to start on system boot, but not started immediately."
    echo "        This option is ignored if --no-install-service is used."
    echo "    -y"
    echo "        Skips a confirmation prompt before performing the installation."
    echo "    --vfs-install-path VFS_INSTALL_PATH"
    echo "        An optional, absolute path to the directory that the Deadline Virtual File System (VFS) is"
    echo "        installed."

    exit 2
}

banner() {
    echo "==========================================================="
    echo "|      Amazon Deadline Cloud Worker Agent Installer       |"
    echo "==========================================================="
}

user_exists() {
    id "$1" &> /dev/null
}

group_exists() {
    getent group "$1" &> /dev/null
}

validate_deadline_id() {
    prefix="$1"
    input="$2"
    [[ "${input}" =~ ^$prefix-[a-f0-9]{32}$ ]]
}

# Validate arguments
<<<<<<< HEAD
PARSED_ARGUMENTS=$(getopt -n install.sh --longoptions farm-id:,fleet-id:,region:,user:,group:,scripts-path:,start,allow-shutdown,no-install-service,telemetry-opt-out -- "y" "$@")
=======
PARSED_ARGUMENTS=$(getopt -n install.sh --longoptions farm-id:,fleet-id:,region:,user:,group:,scripts-path:,vfs-install-path:,start,allow-shutdown,no-install-service,telemetry-opt-out -- "y" "$@")
>>>>>>> 1625ce51
VALID_ARGUMENTS=$?
if [ "${VALID_ARGUMENTS}" != "0" ]; then
    usage
fi

# Additional arguments beyond parsed ones are set as positional arguments
eval set -- "$PARSED_ARGUMENTS"

# Iterate over parsed arguments
while :
do
    case "${1}" in
    --farm-id)               farm_id="$2"               ; shift 2 ;;
    --fleet-id)              fleet_id="$2"              ; shift 2 ;;
    --region)                region="$2"                ; shift 2 ;;
    --user)                  wa_user="$2"               ; shift 2 ;;
    --group)                 job_group="$2"             ; shift 2 ;;
    --scripts-path)          scripts_path="$2"          ; shift 2 ;;
<<<<<<< HEAD
=======
    --vfs-install-path)      vfs_install_path="$2"      ; shift 2 ;;
>>>>>>> 1625ce51
    --allow-shutdown)        allow_shutdown="yes"       ; shift   ;;
    --no-install-service)    no_install_service="yes"   ; shift   ;;
    --telemetry-opt-out)     telemetry_opt_out="yes"    ; shift   ;;
    --start)                 start_service="yes"        ; shift   ;;
    -y)                      confirm="$1"               ; shift   ;;
    # -- means the end of the arguments; drop this, and break out of the while loop
    --) shift; break ;;
    # If non-valid options were passed, then getopt should have reported an error,
    # which we checked as VALID_ARGUMENTS when getopt was called...
    *) echo "Unexpected option: $1 - this should not happen."
       usage ;;
  esac
done

# Validate required command-line arguments
if [[ "${farm_id}" == "unset" ]]; then
    echo "ERROR: --farm-id not specified"
    usage
elif ! validate_deadline_id farm "${farm_id}"; then
    echo "ERROR: Not a valid value for --farm-id: ${farm_id}"
    usage
fi

if [[ "${fleet_id}" == "unset" ]]; then
    echo "ERROR: --fleet-id not specified"
    usage
elif ! validate_deadline_id fleet "${fleet_id}"; then
    echo "ERROR: Non a valid value for --fleet-id: ${fleet_id}"
    usage
fi
if [[ "${scripts_path}" == "unset" ]]; then
    set +e
    worker_agent_program=$(which deadline-worker-agent)
    if [[ "$?" != "0" ]]; then
        echo "ERROR: Could not find deadline-worker-agent in search path"
        exit 1
    fi
    client_library_program=$(which deadline)
    if [[ "$?" != "0" ]]; then
        echo "ERROR: Could not find deadline in search path"
        exit 1
    fi
    set -e
elif [[ ! -d "${scripts_path}" ]]; then
    echo "ERROR: The specified scripts path is not found: \"${scripts_path}\""
    usage
else
    set +e
    # We have a provided scripts path, so we append it to the program paths
    worker_agent_program="${scripts_path}"/deadline-worker-agent
    if [[ ! -f "${worker_agent_program}" ]]; then
        echo "ERROR: Could not find deadline-worker-agent in scripts path: \"${worker_agent_program}\""
        exit 1
    fi
    client_library_program="${scripts_path}"/deadline
    if [[ ! -f "${client_library_program}" ]]; then
        echo "ERROR: Could not find deadline in scripts path: \"${client_library_program}\""
        exit 1
    fi
    set -e
fi

if [[ ! -z "${region}" ]] && [[ ! "${region}" =~ ^[a-z]+-[a-z]+-[0-9]+$ ]]; then
    echo "ERROR: Not a valid value for --region: ${region}"
    usage
fi
if [[ ! -z "${wa_user}" ]] && [[ ! "${wa_user}" =~ ^[a-z_]([a-z0-9_-]{0,31}|[a-z0-9_-]{0,30}\$)$ ]]; then
    echo "ERROR: Not a valid value for --user: ${wa_user}"
    usage
fi
# Default the group to wa_user if it wasn't defined via the --group option.
job_group=${job_group:-${default_job_group}}
if [[ ! -z "${job_group}" ]] && [[ ! "${job_group}" =~ ^[a-z_]([a-z0-9_-]{0,31}|[a-z0-9_-]{0,30}\$)$ ]]; then
    echo "ERROR: Not a valid value for --group: ${job_group}"
    usage
fi

if [[ "${vfs_install_path}" != "unset" ]]; then
    if [[ ! -d "${vfs_install_path}" ]]; then
        echo "ERROR: The specified vfs install path is not found: \"${vfs_install_path}\""
        usage
    else
        set +e
        deadline_vfs_executable="${vfs_install_path}"/bin/deadline_vfs
        if [[ ! -f "${deadline_vfs_executable}" ]]; then
            echo "ERROR: Deadline vfs not found at \"${deadline_vfs_executable}\"."
            exit 1
        fi
        set -e
    fi
fi


banner
echo

# Ensure sudo is installed
set +e
if ! which sudo &> /dev/null; then
    echo "ERROR: sudo is not installed but is a required dependency of the worker agent."
    exit 1
fi
set -e

# Output configuration
echo "Farm ID: ${farm_id}"
echo "Fleet ID: ${fleet_id}"
echo "Region: ${region}"
echo "Worker agent user: ${wa_user}"
echo "Worker job group: ${job_group}"
echo "Scripts path: ${scripts_path}"
echo "Worker agent program path: ${worker_agent_program}"
echo "Worker agent program path: ${client_library_program}"
echo "Allow worker agent shutdown: ${allow_shutdown}"
echo "Start systemd service: ${start_service}"
echo "Telemetry opt-out: ${telemetry_opt_out}"
<<<<<<< HEAD
=======
echo "VFS install path: ${vfs_install_path}"
>>>>>>> 1625ce51

# Confirmation prompt
if [ -z "$confirm" ]; then
    while :
    do
        read -p "Confirm install with the above settings (y/n):" confirm
        if [[ "${confirm}" == "y" ]]; then
            break
        elif [[ "${confirm}" == "n" ]]; then
            echo "Installation aborted"
            exit 1
        else
            echo "Not a valid choice (${confirm}). Please try again."
        fi
    done
fi

echo ""

if ! user_exists "${wa_user}"; then
    echo "Creating worker agent user (${wa_user})"
    useradd -r -m "${wa_user}"
    echo "Done creating worker agent user (${wa_user})"
else
    echo "Worker agent user ${wa_user} already exists"
fi


if ! group_exists "${job_group}"; then
    echo "Creating job group (${job_group})"
    groupadd "${job_group}"
    echo "Done creating job group (${job_group})"
else
    echo "Job group "${job_group}" already exists"
fi

if [[ "$(id -g --name "${wa_user}")" == "${job_group}" ]]; then
    warning_lines+=(
        "The job group (${job_group}) is the primary group of worker agent user (${wa_user}). This is not a secure setup"
        "Consider re-installing and using a dedicated job group."
    )
else
    if ! id -G --name "${wa_user}" | tr ' ' '\n' | egrep --quiet "^${job_group}$"; then
        echo "Adding worker agent user (${wa_user}) to job group (${job_group})"
        usermod -a -G "${job_group}" "${wa_user}"
        echo "Done adding worker agent user (${wa_user}) to job group (${job_group})"
    else
        echo "Worker agent user (${wa_user}) is alread in job group (${job_group})"
    fi
fi


# Sudo configuration
if [[ "${allow_shutdown}" == "yes" ]]; then
    # Allow worker agent user the ability to shutdown the system as root
    echo "Setting up sudoers shutdown rule at /etc/sudoers.d/deadline-worker-shutdown"
    cat > /etc/sudoers.d/deadline-worker-shutdown <<EOF
# Allow ${wa_user} user to shutdown the system
${wa_user} ALL=(root) NOPASSWD: /usr/sbin/shutdown now
EOF
    chmod 440 /etc/sudoers.d/deadline-worker-shutdown
    echo "Done setting up sudoers shutdown rule"
elif [ -f /etc/sudoers.d/deadline-worker-shutdown ]; then
    # Remove any previously created sudoers rule allowing the worker agent user the
    # ability to shutdown the system as root
    echo "Removing sudoers shutdown rule at /etc/sudoers.d/deadline-worker-shutdown"
    rm /etc/sudoers.d/deadline-worker-shutdown
    echo "Done removing sudoers shutdown rule"
else
    echo "No prior sudoers shutdown rule at /etc/sudoers.d/deadline-worker-shutdown"
fi

# Provision log directory
echo "Provisioning log directory (/var/log/amazon/deadline)"
mkdir -p /var/log/amazon/deadline
chown -R "${wa_user}:${wa_user}" /var/log/amazon/deadline
chmod -R 750 /var/log/amazon/deadline
echo "Done provisioning log directory (/var/log/amazon/deadline)"

# Provision ownership/persistence on persistence directory
echo "Provisioning persistence directory (/var/lib/deadline)"
mkdir -p /var/lib/deadline/queues
chown "${wa_user}:${job_group}" \
    /var/lib/deadline \
    /var/lib/deadline/queues
chmod 750 \
    /var/lib/deadline \
    /var/lib/deadline/queues
if [ -f /var/lib/deadline/worker.json ]; then
    chown "${wa_user}:${wa_user}" /var/lib/deadline/worker.json
    chmod 600 /var/lib/deadline/worker.json
fi
echo "Done provisioning persistence directory (/var/lib/deadline)"

echo "Provisioning configuration directory (/etc/amazon/deadline)"
mkdir -p /etc/amazon/deadline
chmod 750 /etc/amazon/deadline
# Copy the example configuration file
cp "${SCRIPT_DIR}/worker.toml.example" /etc/amazon/deadline/
if [ ! -f /etc/amazon/deadline/worker.toml ]; then
    cp "${SCRIPT_DIR}/worker.toml.example" /etc/amazon/deadline/worker.toml
fi
# Ensure the config file has secure permissions
chown -R "root:${wa_user}" /etc/amazon/deadline
chmod 640 /etc/amazon/deadline/worker.toml
echo "Done provisioning configuration directory"

echo "Configuring farm and fleet"
sed -E                                                          \
    --in-place=.bak                                             \
    -e "s,^# farm_id\s*=\s*\"REPLACE-WTIH-WORKER-FARM-ID\"$,farm_id = \"${farm_id}\",g"    \
    -e "s,^# fleet_id\s*=\s*\"REPLACE-WITH-WORKER-FLEET-ID\"$,fleet_id = \"${fleet_id}\",g" \
    /etc/amazon/deadline/worker.toml
echo "Done configuring farm and fleet"

if ! [[ "${no_install_service}" == "yes" ]]; then
    # Set up the service
    echo "Installing systemd service to /etc/systemd/system/deadline-worker.service"
    worker_agent_homedir=$(eval echo ~$wa_user)
    cat > /etc/systemd/system/deadline-worker.service <<EOF
[Unit]
Description=Amazon Deadline Cloud Worker Agent

[Service]
User=${wa_user}
WorkingDirectory=${worker_agent_homedir}
EOF
    # Write VFS install directory if it's set
    if [[ "${vfs_install_path}" != "unset" ]]; then
        cat >> /etc/systemd/system/deadline-worker.service <<EOF   
Environment=AWS_REGION=$region AWS_DEFAULT_REGION=$region FUS3_PATH=$vfs_install_path DEADLINE_VFS_PATH=$vfs_install_path
EOF
    else
        cat >> /etc/systemd/system/deadline-worker.service <<EOF   
Environment=AWS_REGION=$region AWS_DEFAULT_REGION=$region
EOF
    fi
    
    cat >> /etc/systemd/system/deadline-worker.service <<EOF   
ExecStart=$worker_agent_program
Restart=on-failure

[Install]
WantedBy=multi-user.target
EOF
    chown root:root /etc/systemd/system/deadline-worker.service
    chmod 600 /etc/systemd/system/deadline-worker.service
    echo "Done installing systemd service"

    # Tell systemd to reload units
    echo "Reloading systemd"
    systemctl daemon-reload
    echo "Done reloading systemd"

    # Tell systemd to start the service on system bootup
    systemctl enable deadline-worker

    # Start the service
    if [[ "${start_service}" == "yes" ]]; then
        echo "Starting the service"
        systemctl start deadline-worker
        echo "Done starting the service"
    fi
fi

if [[ "${telemetry_opt_out}" == "yes" ]]; then
    # Set the Deadline Client Lib configuration setting
    echo "Opting out of telemetry collection"
    sudo -u $wa_user $client_library_program config set telemetry.opt_out true
fi

echo "Done"

# Output warning lines if any
if [ ${#warning_lines[@]} -gt 0 ]; then
    echo
    echo "!!!! WARNING !!!"
    echo
    for i in ${!warning_lines[@]}; do
        echo "${warning_lines[i]}"
    done
    echo
fi<|MERGE_RESOLUTION|>--- conflicted
+++ resolved
@@ -115,11 +115,7 @@
 }
 
 # Validate arguments
-<<<<<<< HEAD
-PARSED_ARGUMENTS=$(getopt -n install.sh --longoptions farm-id:,fleet-id:,region:,user:,group:,scripts-path:,start,allow-shutdown,no-install-service,telemetry-opt-out -- "y" "$@")
-=======
 PARSED_ARGUMENTS=$(getopt -n install.sh --longoptions farm-id:,fleet-id:,region:,user:,group:,scripts-path:,vfs-install-path:,start,allow-shutdown,no-install-service,telemetry-opt-out -- "y" "$@")
->>>>>>> 1625ce51
 VALID_ARGUMENTS=$?
 if [ "${VALID_ARGUMENTS}" != "0" ]; then
     usage
@@ -138,10 +134,7 @@
     --user)                  wa_user="$2"               ; shift 2 ;;
     --group)                 job_group="$2"             ; shift 2 ;;
     --scripts-path)          scripts_path="$2"          ; shift 2 ;;
-<<<<<<< HEAD
-=======
     --vfs-install-path)      vfs_install_path="$2"      ; shift 2 ;;
->>>>>>> 1625ce51
     --allow-shutdown)        allow_shutdown="yes"       ; shift   ;;
     --no-install-service)    no_install_service="yes"   ; shift   ;;
     --telemetry-opt-out)     telemetry_opt_out="yes"    ; shift   ;;
@@ -258,10 +251,7 @@
 echo "Allow worker agent shutdown: ${allow_shutdown}"
 echo "Start systemd service: ${start_service}"
 echo "Telemetry opt-out: ${telemetry_opt_out}"
-<<<<<<< HEAD
-=======
 echo "VFS install path: ${vfs_install_path}"
->>>>>>> 1625ce51
 
 # Confirmation prompt
 if [ -z "$confirm" ]; then
