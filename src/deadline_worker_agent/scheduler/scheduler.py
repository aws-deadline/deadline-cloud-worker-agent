# Copyright Amazon.com, Inc. or its affiliates. All Rights Reserved.

from __future__ import annotations

from concurrent.futures import (
    Future,
    ThreadPoolExecutor,
    TimeoutError as FutureTimeoutError,
    wait,
)
from contextlib import nullcontext
from dataclasses import dataclass
from datetime import datetime, timedelta, timezone
from pathlib import Path
from threading import Event, RLock, Lock, Timer
from typing import Callable, Tuple, Union, cast, Optional, Any
import logging
import os
import stat

from openjd.sessions import ActionState, ActionStatus, SessionUser
from openjd.sessions import LOG as OPENJD_SESSION_LOG
from openjd.sessions import ActionState, ActionStatus
from deadline.job_attachments.asset_sync import AssetSync

from ..aws.deadline import update_worker
from ..aws_credentials import QueueBoto3Session, AwsCredentialsRefresher
from ..boto import DeadlineClient, Session as BotoSession
from ..errors import ServiceShutdown
from ..sessions import JobEntities, Session
from ..sessions.actions import SessionActionDefinition
from ..sessions.log_config import (
    LogConfiguration,
    LogProvisioningError,
    SessionLogConfigurationParameters,
)
from ..api_models import (
    AssignedSession,
    UpdateWorkerScheduleResponse,
    UpdatedSessionActionInfo,
    WorkerStatus,
)
from ..aws.deadline import (
    DeadlineRequestConditionallyRecoverableError,
    DeadlineRequestError,
    DeadlineRequestInterrupted,
    DeadlineRequestWorkerOfflineError,
    DeadlineRequestUnrecoverableError,
    update_worker_schedule,
)
from .log import LOGGER
from .session_cleanup import SessionUserCleanupManager
from .session_queue import SessionActionQueue, SessionActionStatus
from ..startup.config import JobsRunAsUserOverride
from ..utils import MappingWithCallbacks
from ..file_system_operations import FileSystemPermissionEnum, make_directory, touch_file
from ..windows_credentials_resolver import WindowsCredentialsResolver

logger = LOGGER

JOB_ATTACHMENTS_LOGGER = logging.getLogger("deadline.job_attachments")

# API limit on length of "progressMessage" field for session actions in UpdateWorkerSchedule API
UPDATE_WORKER_SCHEDULE_MAX_MESSAGE_CHARS = 4096


@dataclass(frozen=True)
class SchedulerSession:
    """A structure of fields related to a Worker session required for scheduling"""

    future: Future[None]
    """The future for the action running"""

    queue: SessionActionQueue
    """The session's action queue"""

    session: Session
    """The session that the action is being run within"""

    job_entities: JobEntities
    """Job entities collection associated with the session
    These are cached throughout the session.
    """

    log_configuration: LogConfiguration
    """The log configuration for the session"""


@dataclass(frozen=True)
class QueueAwsCredentials:
    """This holds the AWS Credentials for a particular Queue to use for all actions
    performed on behalf of the Open Job Description Session for Jobs from that Queue.
    This includes:
    1. all Job Attachments behaviors; and
    2. things done by the running SessionActions' subprocesses.

    It also holds the AwsCredentialsRefresher context manager that is actively
    refreshing those credentials as needed. Each refresh will update the
    credentials process that running subprocesses are using to obtain credentials.
    """

    session: QueueBoto3Session
    refresher: AwsCredentialsRefresher


class SessionMap(MappingWithCallbacks[str, SchedulerSession]):
    """
    Map of session IDs to sessions.

    This class hooks into dict operations to register session with SessionCleanupManager
    """

    _session_cleanup_manager: SessionUserCleanupManager

    def __init__(
        self,
        *args,
        cleanup_session_user_processes: bool = True,
        **kwargs,
    ) -> None:
        self._session_cleanup_manager = SessionUserCleanupManager(
            cleanup_session_user_processes=cleanup_session_user_processes
        )
        super().__init__(
            *args,
            setitem_callback=self.setitem_callback,
            delitem_callback=self.delitem_callback,
            **kwargs,
        )

    def setitem_callback(self, key: str, value: SchedulerSession):
        self._session_cleanup_manager.register(value.session)

    def delitem_callback(self, key: str):
        if not (scheduler_session := self.get(key, None)):
            # Nothing to do, base class will raise KeyError
            return
        self._session_cleanup_manager.deregister(scheduler_session.session)


class WorkerScheduler:
    _INITIAL_POLL_INTERVAL = timedelta(seconds=15)

    _deadline: DeadlineClient
    _sessions: SessionMap
    _shutdown: Event
    _shutdown_grace: timedelta | None
    _shutdown_fail_message: str | None = None
    _wakeup: Event
    _executor: ThreadPoolExecutor
    _farm_id: str
    _fleet_id: str
    _worker_id: str
    _action_updates_map: dict[str, SessionActionStatus]
    _action_completes: list[SessionActionStatus]
    _action_update_lock: RLock
    _job_run_as_user_override: JobsRunAsUserOverride
    _boto_session: BotoSession
    _worker_persistence_dir: Path
    _worker_logs_dir: Path | None
    _retain_session_dir: bool

    # Map from queueId -> QueueAwsCredentials.
    _queue_aws_credentials: dict[str, QueueAwsCredentials]
    # Lock that must be grabbed when mutating the _queue_aws_credentials in any way; we have
    # threads, so let's be thread safe.
    _queue_aws_credentials_lock: Lock

    def __init__(
        self,
        *,
        farm_id: str,
        fleet_id: str,
        worker_id: str,
        deadline: DeadlineClient,
        job_run_as_user_override: JobsRunAsUserOverride,
        boto_session: BotoSession,
        cleanup_session_user_processes: bool,
        worker_persistence_dir: Path,
        worker_logs_dir: Path | None,
        retain_session_dir: bool = False,
    ) -> None:
        """Queue of Worker Sessions and their actions

        Parameters
        ----------
        deadline_client : DeadlineClient
            Deadline client used for making API requests
        worker_logs_dir: Path
            A path to the base directory where local session log files should be stored. Each
            session log will be written to:

                <worker_logs_dir>/<queue_id>/<session_id>.log

            If the value is None, then no local session logs will be written.
        """
        self._deadline = deadline
        self._executor = ThreadPoolExecutor(max_workers=100)
        self._sessions = SessionMap(cleanup_session_user_processes=cleanup_session_user_processes)
        self._wakeup = Event()
        self._shutdown = Event()
        self._farm_id = farm_id
        self._fleet_id = fleet_id
        self._worker_id = worker_id
        self._action_completes = []
        self._action_updates_map = {}
        self._action_update_lock = RLock()
        self._job_run_as_user_override = job_run_as_user_override
        self._shutdown_grace = None
        self._boto_session = boto_session
        self._queue_aws_credentials = dict[str, QueueAwsCredentials]()
        self._queue_aws_credentials_lock = Lock()
        self._worker_persistence_dir = worker_persistence_dir
        self._worker_logs_dir = worker_logs_dir
<<<<<<< HEAD
        self._windows_credentials_resolver: Optional[WindowsCredentialsResolver]

        if os.name == "nt":
            self._windows_credentials_resolver = WindowsCredentialsResolver(self._boto_session)
        else:
            self._windows_credentials_resolver = None
=======
        self._retain_session_dir = retain_session_dir
>>>>>>> 091608c6

    def _assign_sessions(self) -> None:
        """Handles an AssignSessions API cycle"""

    def run(self) -> None:
        """Runs the Worker scheduler.

        The Worker begins by hydrating its assigned work using the UpdateWorkerSchedule API.

        The scheduler then enters a loop of processing assigned actions - creating and deleting
        Worker sessions as required. If no actions are assigned, the Worker idles for 5 seconds.
        If any action completes, finishes cancelation, or if the Worker is done idling, an
        UpdateWorkerSchedule API request is made with any relevant changes specified in the request.

        The scheduler is responsible for heart-beating which also includes reporting progress and
        status of ongoing active session actions, receiving session action cancelations, and
        also receiving commands from the service to shutdown.

        The function returns normally if the WorkerScheduler instance's `stop` method is called from
        another thread and all sessions are able to gracefully shut down.

        Raises
        ------
        ServiceShutdown
            The service has issued a shutdown command in a NotifyProgress response.
        """

        timeout = WorkerScheduler._INITIAL_POLL_INTERVAL

        with self._executor:
            try:
                while not self._shutdown.is_set():
                    self._wakeup.clear()

                    # Raises:
                    #  ServiceShutdown - When we are undergoing a service-initiated drain, and
                    # that drain is now complete.
                    #  DeadlineRequestWorkerNotFoundError, DeadlineRequestWorkerOfflineError, and
                    # DeadlineRequestUnrecoverableError - All are unrecoverable at this level
                    # so we re-raise which exits the scheduler and causes it to drain.
                    # The more appropriate place to try to recover is either the Worker or
                    # the entrypoint.
                    try:
                        interval = self._sync(interruptable=True)
                    except DeadlineRequestInterrupted:
                        # Occurs if self._shutdown has been set, so go back to the
                        # top of the loop and drain naturally.
                        continue

                    if self._windows_credentials_resolver:
                        self._windows_credentials_resolver.prune_cache()

                    logger.debug("interval = %s", interval)
                    timeout = timedelta(seconds=interval)

                    self._wakeup.wait(timeout=timeout.total_seconds())
            except ServiceShutdown:
                # Suppress logging
                raise
            except (DeadlineRequestError, Exception):
                logger.exception("Exception in WorkerScheduler", exc_info=True)
                raise
            finally:
                self._drain_scheduler()

    def _drain_scheduler(self) -> None:
        # Note:
        #   When we're doing a worker-initiated drain we will have self._shutdown set. We may, optionally,
        #  have a value for self._shutdown_grace as well.
        if self._sessions:
            logger.info("Shutting down %d sessions", len(self._sessions))

        if self._shutdown.is_set() and self._sessions:
            # This is a worker-initiated drain. Inform the service that we're
            # STOPPING, and thus it should not give us any additional work.

            # Give it more time, up to a point, if we have the gracetime for it.
            if self._shutdown_grace is not None:
                state_transition_timeout = min(timedelta(seconds=5), 0.1 * self._shutdown_grace)
                self._shutdown_grace -= state_transition_timeout
            else:
                state_transition_timeout = timedelta(seconds=1)
            self._transition_to_stopping(timeout=state_transition_timeout)

        session_shutdown_futures = self._shutdown_sessions(
            self._shutdown_grace, self._shutdown_fail_message
        )

        # Join on all session shutdown futures
        if session_shutdown_futures:
            # Wait a little less than our gracetime so that we have time to
            # tell the service that we've STOPPED.
            max_waittime = (
                max(1, (self._shutdown_grace - timedelta(seconds=1)).total_seconds())
                if self._shutdown_grace
                else None
            )
            if max_waittime is not None:
                logger.info("Waiting %s seconds for Sessions to end.", max_waittime)
            else:
                logger.info("Waiting for Sessions to end.")
            wait(
                session_shutdown_futures,
                timeout=max_waittime,
            )

        # Make sure that any existing QueueBoto3Credentials objects have cleaned up their
        # filesystem mutations.
        # Do this before calling _sync(), just in case the _sync() raises an exception
        for credentials_dataclass in self._queue_aws_credentials.values():
            credentials_dataclass.session.cleanup()
        self._queue_aws_credentials.clear()

        # If the Worker initiated the shutdown, then must notify the service about interrupted
        # actions
        if self._shutdown.is_set() and session_shutdown_futures:
            try:
                # Send the information that we have.
                # TODO - We don't presently handle the case where the service gives us
                # ENV_EXIT actions to complete as part of the drain.
                # Note: self._shutdown is already set, so we don't want this
                # call to be interruptable; doing so would cause it to immediately
                # exit and not actually make the API call
                self._sync(interruptable=False)
            except DeadlineRequestInterrupted:
                # Receiving this indicates a logic error. This should never actually happen.
                raise RuntimeError(
                    "UpdateWorkerSchedule during Worker drain was interrupted. This is a bug. Please contact the service team."
                )
            except ServiceShutdown:
                pass

    def _shutdown_sessions(
        self, gracetime: Optional[timedelta], fail_message: Optional[str]
    ) -> list[Future[None]]:
        return [
            self._executor.submit(
                session.session.stop,
                grace_time=gracetime,
                current_action_result="INTERRUPTED",
                fail_message=fail_message,
            )
            for session in self._sessions.values()
        ]

    def _sync(self, *, interruptable: bool = True) -> int:
        """Sends updates to the service, receives and orchestrates work to sessions.

        This will also persist the idle and healthy timeouts as member variables of the class
        instance.

        Returns
        -------
        int
            The interval (in seconds) to sync with the service returned in the UpdateWorkerSchedule response
        """

        logger.info("Synchronizing with service (sending UpdateWorkerSchedule)")

        # 1. collect info to be sent in the UpdateWorkerSchedule API request
        #    1.1. finished/in-progress action results
        updated_actions, commit_completed_actions = self._updated_session_actions()
        if updated_actions:
            logger.info("Updating actions: %s", updated_actions)

        #    1.2. TODO: IP address changes
        #    1.3. TODO: metrics

        # 2. make request
        request: dict[str, Any] = {
            "deadline_client": self._deadline,
            "farm_id": self._farm_id,
            "fleet_id": self._fleet_id,
            "worker_id": self._worker_id,
            "updated_session_actions": updated_actions,
        }
        if interruptable:
            request["interrupt_event"] = self._shutdown
        # Raises: DeadlineRequestInterrupted, DeadlineRequestWorkerNotFoundError,
        # DeadlineRequestWorkerOfflineError, and DeadlineRequestUnrecoverableError
        #  - Let these go to the caller
        response = update_worker_schedule(**request)

        commit_completed_actions()

        # 3. take action based on response
        #    3.1. create new sessions
        #    3.2  delete old sessions
        #    3.3. cancel actions in existing sessions
        #    3.4. update the queues for existing sessions
        #    3.5. persist the idle and healthy timeouts
        self._update_sessions(response=response)

        if response.get("desiredWorkerStatus", None) == "STOPPED":
            logger.warning("Service requested shutdown initiated")
            raise ServiceShutdown()

        logger.info("Done synchronizing with service")

        # Return the timers
        return response["updateIntervalSeconds"]

    def _transition_to_stopping(self, timeout: timedelta) -> None:
        """Calls out to the service to inform it that the Worker should be set
        to the STOPPING state. This is a signal to the service that the Worker has
        initiated a worker-initiated drain operation, and that it must not be
        given additional new tasks to work on.
        """

        # We're only being given timeout seconds to successfully make this request.
        # That is because the drain operation may be expedited, and we need to move
        # fast to get to transitioning to STOPPED state after this.
        timeout_event = Event()
        timer = Timer(interval=timeout.total_seconds(), function=timeout_event.set)

        try:
            update_worker(
                deadline_client=self._deadline,
                farm_id=self._farm_id,
                fleet_id=self._fleet_id,
                worker_id=self._worker_id,
                status=WorkerStatus.STOPPING,
                interrupt_event=timeout_event,
            )
            logger.info("Successfully set Worker state to STOPPING.")
        except DeadlineRequestInterrupted:
            logger.info(
                "Timeout reached trying to update Worker to STOPPING status. Proceeding without changing status..."
            )
        except (
            DeadlineRequestUnrecoverableError,
            DeadlineRequestConditionallyRecoverableError,
        ) as exc:
            logger.warning(
                f"Exception updating Worker to STOPPING status. Continuing with drain operation regardless. Exception: {str(exc)}"
            )
        finally:
            timer.cancel()

    def _updated_session_actions(
        self,
    ) -> Tuple[dict[str, UpdatedSessionActionInfo], Callable[[], None]]:
        # Returns a unique identifier for a session action update.
        # This is a tuple of the action ID and the completed state or the update time
        # This is used to only commit deletes from the _action_updates_map that are not newer
        # than what was sent in the UpdateWorkerSchedule request when calling the commit() function
        def compute_update_id(
            session_action_status: SessionActionStatus,
        ) -> tuple[str, datetime | str]:
            return (
                session_action_status.id,
                cast(
                    Union[datetime, str],
                    session_action_status.completed_status or session_action_status.update_time,
                ),
            )

        # The transaction which is a set of update IDs we are trying to commit
        tx: set[tuple[str, datetime | str]]

        with self._action_update_lock:
            updated = {
                action_id: self._updated_action_to_boto(updated_action)
                for action_id, updated_action in self._action_updates_map.items()
            }
            # Persist the update to the transaction
            tx = {
                compute_update_id(session_action_status)
                for session_action_status in self._action_updates_map.values()
            }

        # Return a commit function. This is a closure that maintains a reference to the transaction
        # Calling this commit() function removes all updates from the _action_updates_map that are
        # present in the transaction. If there is a more recent action update in the
        # _action_updates_map that is written while the request is in-flight, it will not be
        # removed from the map.
        def commit() -> None:
            with self._action_update_lock:
                action_ids_to_delete = [
                    session_action_update.id
                    for session_action_update in self._action_updates_map.values()
                    if compute_update_id(session_action_update) in tx
                ]
                for action_id in action_ids_to_delete:
                    del self._action_updates_map[action_id]

        return updated, commit

    def _updated_action_to_boto(
        self,
        action_updated: SessionActionStatus,
    ) -> UpdatedSessionActionInfo:
        updated_action = UpdatedSessionActionInfo()

        # Optional fields
        if action_updated.start_time:
            updated_action["startedAt"] = action_updated.start_time
        if action_updated.completed_status:
            updated_action["completedStatus"] = action_updated.completed_status
        elif action_updated.update_time:
            updated_action["updatedAt"] = action_updated.update_time
        if action_updated.status:
            if action_updated.status.exit_code is not None:
                updated_action["processExitCode"] = action_updated.status.exit_code
            if action_updated.completed_status:
                if action_updated.status.fail_message:
                    updated_action["progressMessage"] = action_updated.status.fail_message
                elif action_updated.status.status_message:
                    updated_action["progressMessage"] = action_updated.status.status_message
            elif action_updated.status.status_message:
                updated_action["progressMessage"] = action_updated.status.status_message
            if action_updated.status.progress:
                updated_action["progressPercent"] = min(max(0, action_updated.status.progress), 100)
        if action_updated.end_time:
            updated_action["endedAt"] = action_updated.end_time

        # Truncate message to max bytes allowed by UpdateWorkerSchedule API
        if (
            "progressMessage" in updated_action
            and len(updated_action["progressMessage"]) > UPDATE_WORKER_SCHEDULE_MAX_MESSAGE_CHARS
        ):
            updated_action["progressMessage"] = updated_action["progressMessage"][
                :UPDATE_WORKER_SCHEDULE_MAX_MESSAGE_CHARS
            ]

        return updated_action

    def _update_sessions(
        self,
        *,
        response: UpdateWorkerScheduleResponse,
    ) -> None:
        assigned_sessions = response["assignedSessions"]
        canceled_session_action = response["cancelSessionActions"]
        self._remove_finished_sessions(assigned_sessions=assigned_sessions)
        self._cleanup_queue_aws_credentials(assigned_sessions=assigned_sessions)
        created_session_ids = self._create_new_sessions(assigned_sessions=assigned_sessions)
        existing_sessions = {
            session_id: assigned_session
            for session_id, assigned_session in assigned_sessions.items()
            if session_id not in created_session_ids
        }
        self._update_session_actions_from_scheduler(
            assigned_sessions=existing_sessions, canceled_session_action=canceled_session_action
        )
        self._update_session_logging(assigned_sessions=existing_sessions)

    def _remove_finished_sessions(
        self,
        *,
        assigned_sessions: dict[str, AssignedSession],
    ) -> None:
        assigned_session_ids = assigned_sessions.keys()
        removed_session_ids = self._sessions.keys() - assigned_session_ids
        for removed_session_id in removed_session_ids:
            ses = self._sessions[removed_session_id]
            ses.session.stop(grace_time=timedelta())
            # Wait until the Session has fully completed before continuing.
            # Reason: There's a data race here. We *think* that the Session has been
            #   ended, by virtue of it having been "stopped", but it may actually
            #   still be running cleanup. We wait until it has fully completed cleanup
            #   before continuing.
            # Note: The cleanup should be very fast since the service only removes a Session
            #   from us once it has acknowledged all updates for all of its SessionActions and
            #   it has no SessionActions in it.
            ses.session.wait()
            del self._sessions[removed_session_id]

    def _handle_session_action_update(
        self,
        action_status: SessionActionStatus,
    ) -> None:
        with self._action_update_lock:
            self._action_updates_map[action_status.id] = action_status

            if any(session_entry.session.idle for session_entry in self._sessions.values()):
                self._wakeup.set()

    def _fail_all_actions(
        self,
        assigned_session: AssignedSession,
        error_message: str,
    ) -> None:
        actions = assigned_session["sessionActions"]
        now = datetime.now(tz=timezone.utc)
        self._action_updates_map.update(
            {
                action["sessionActionId"]: SessionActionStatus(
                    id=action["sessionActionId"],
                    completed_status="FAILED" if action is actions[0] else "NEVER_ATTEMPTED",
                    start_time=now,
                    end_time=now,
                    status=ActionStatus(
                        state=ActionState.FAILED,
                        fail_message=str(error_message),
                    ),
                )
                for action in actions
            }
        )
        self._wakeup.set()

    def _create_new_sessions(
        self,
        *,
        assigned_sessions: dict[str, AssignedSession],
    ) -> set[str]:
        new_session_ids = assigned_sessions.keys() - self._sessions.keys()

        for new_session_id in new_session_ids:
            session_spec = assigned_sessions[new_session_id]
            logger.debug(f"session spec: {session_spec}")
            job_id = session_spec["jobId"]
            queue_id = session_spec["queueId"]

            # Log path
            session_log_file: Path | None = None
            if self._worker_logs_dir:
                queue_log_dir = self._queue_log_dir_path(queue_id=session_spec["queueId"])
                try:
                    if os.name == "posix":
                        queue_log_dir.mkdir(mode=stat.S_IRWXU, exist_ok=True)
                    else:
                        make_directory(
                            dir_path=queue_log_dir,
                            exist_ok=True,
                            agent_user_permission=FileSystemPermissionEnum.FULL_CONTROL,
                        )
                except OSError:
                    error_msg = (
                        f"Failed to create local session log directory on worker: {queue_log_dir}"
                    )
                    self._fail_all_actions(session_spec, error_message=error_msg)
                    logger.error("[%s] %s", new_session_id, error_msg)
                    continue
                session_log_file = self._session_log_file_path(
                    session_id=new_session_id, queue_log_dir=queue_log_dir
                )
                try:
                    if os.name == "posix":
                        session_log_file.touch(mode=stat.S_IWUSR | stat.S_IRUSR, exist_ok=True)
                    else:
                        touch_file(
                            file_path=session_log_file,
                            agent_user_permission=FileSystemPermissionEnum.READ_WRITE,
                        )
                except OSError:
                    error_msg = (
                        f"Failed to create local session log file on worker: {session_log_file}"
                    )
                    self._fail_all_actions(session_spec, error_message=error_msg)
                    logger.error("[%s] %s", new_session_id, error_msg)
                    continue

            try:
                log_config = LogConfiguration.from_boto(
                    loggers=[OPENJD_SESSION_LOG, JOB_ATTACHMENTS_LOGGER],
                    log_configuration=session_spec["logConfiguration"],
                    session_log_file=session_log_file,
                )
            except LogProvisioningError as log_provision_error:
                self._fail_all_actions(session_spec, str(log_provision_error))
                logger.warning("[%s] %s", new_session_id, log_provision_error)
                # Force an immediate UpdateWorkerSchedule request
                self._wakeup.set()
                continue

            job_entities = JobEntities(
                farm_id=self._farm_id,
                fleet_id=self._fleet_id,
                worker_id=self._worker_id,
                job_id=job_id,
                deadline_client=self._deadline,
                windows_credentials_resolver=self._windows_credentials_resolver,
            )
            # TODO: Would be great to merge Session + SessionActionQueue
            # and move all job entities calls within the Session thread.
            # Requires some updates to the code below
            try:
                job_details = job_entities.job_details()
            except (ValueError, RuntimeError) as error:
                # Can't even start a session right now if we don't
                # get valid job_details, so let's fail the actions
                # in the same way as the log provisioning error
                self._fail_all_actions(session_spec, str(error))
                logger.warning("[%s] %s", new_session_id, error)
                # Force an immediate UpdateWorkerSchedule request
                self._wakeup.set()
                continue

            queue = SessionActionQueue(
                job_id=job_id,
                job_entities=job_entities,
                action_update_callback=self._handle_session_action_update,
            )
            logger.debug(f"[{new_session_id}] Created action queue")

            logger.debug(f"[{new_session_id}] Assigning actions...")
            queue.replace(actions=session_spec["sessionActions"])
            logger.debug(f"[{new_session_id}] Assigned actions")

            os_user: Optional[SessionUser] = None
            if not self._job_run_as_user_override.run_as_agent:
<<<<<<< HEAD
                if self._job_run_as_user_override.job_user is not None:
                    os_user = self._job_run_as_user_override.job_user
=======
                if self._job_run_as_user_override.posix_job_user is not None and os.name == "posix":
                    os_user = self._job_run_as_user_override.posix_job_user
>>>>>>> 091608c6
                elif job_details.job_run_as_user:
                    if os.name == "posix":
                        os_user = job_details.job_run_as_user.posix
                    else:
                        os_user = job_details.job_run_as_user.windows

            queue_credentials: QueueAwsCredentials | None = None
            asset_sync: AssetSync | None = None
            if job_details.queue_role_arn:
                try:
                    queue_credentials = self._get_queue_aws_credentials(
                        queue_id,
                        job_details.queue_role_arn,
                        new_session_id,
                        os_user,
                    )
                except (
                    DeadlineRequestWorkerOfflineError,
                    DeadlineRequestUnrecoverableError,
                    RuntimeError,
                ) as e:
                    # Terminal error. We need to fail the Session.
                    message = f"Unrecoverable error trying to obtain AWS Credentials for the Queue Role: {e}"
                    if str(e).startswith("Can't determine home directory"):
                        message += ". Possible non-valid username."
                    self._fail_all_actions(session_spec, message)
                    logger.warning("[%s] %s", new_session_id, message)
                    # Force an immediate UpdateWorkerSchedule request
                    self._wakeup.set()
                    continue

                if queue_credentials is None:
                    logger.warning("Could not obtain AWS Credentials for the Session.")
                else:
                    asset_sync = AssetSync(
                        farm_id=self._farm_id,
                        boto3_session=queue_credentials.session,
                        session_id=new_session_id,
                    )
            else:
                logger.info("Job has no Queue Role. Not obtaining AWS Credentials for the Session.")

            is_ja_settings_empty = job_details.job_attachment_settings is None or (
                len(job_details.job_attachment_settings.s3_bucket_name) == 0
                and len(job_details.job_attachment_settings.root_prefix) == 0
            )
            if not is_ja_settings_empty and asset_sync is None:
                # The Queue is configured to use Job Attachments, but there are no Queue credentials
                # available. This is a recipe for disaster. Fail the Session quickly to surface the
                # problem in a clear way.
                fail_message: str
                if job_details.queue_role_arn:
                    fail_message = (
                        f"Failed to obtain credentials for Role {job_details.queue_role_arn}"
                    )
                else:
                    fail_message = "Misconfiguration. Job Attachments are provided, but the Queue has no IAM Role."
                    self._fail_all_actions(session_spec, fail_message)
                    logger.warning("[%s] %s", new_session_id, fail_message)
                    # Force an immediate UpdateWorkerSchedule request
                    self._wakeup.set()
                    continue

            session = Session(
                id=new_session_id,
                queue=queue,
                queue_id=queue_id,
                env={
                    "AWS_PROFILE": queue_credentials.session.credential_process_profile_name,
                    "DEADLINE_SESSION_ID": new_session_id,
                    "DEADLINE_FARM_ID": self._farm_id,
                    "DEADLINE_QUEUE_ID": queue_id,
                    "DEADLINE_JOB_ID": job_id,
                    "DEADLINE_FLEET_ID": self._fleet_id,
                    "DEADLINE_WORKER_ID": self._worker_id,
                }
                if queue_credentials
                else None,
                asset_sync=asset_sync,
                job_details=job_details,
                os_user=os_user,
                retain_session_dir=self._retain_session_dir,
                action_update_callback=self._handle_session_action_update,
                action_update_lock=self._action_update_lock,
            )

            def run_session(
                session: Session, queue_credentials: QueueAwsCredentials | None
            ) -> None:
                queue_credentials_context: nullcontext | AwsCredentialsRefresher
                if queue_credentials is not None:
                    queue_credentials_context = queue_credentials.refresher
                else:
                    queue_credentials_context = nullcontext()
                with (
                    log_config.log_session(
                        session_id=new_session_id,
                        boto_session=self._boto_session,
                    ),
                    session,
                    queue_credentials_context,
                ):
                    if isinstance(queue_credentials_context, nullcontext):
                        session.logger.info("Session running with no AWS Credentials.")
                    try:
                        session.run()
                    except Exception as e:
                        logger.exception(e)
                        raise
                    finally:
                        self._wakeup.set()

            self._sessions[new_session_id] = SchedulerSession(
                future=self._executor.submit(run_session, session, queue_credentials),
                queue=queue,
                session=session,
                job_entities=job_entities,
                log_configuration=log_config,
            )
        return new_session_ids

    def _session_log_file_path(
        self,
        *,
        session_id: str,
        queue_log_dir: Path,
    ) -> Path:
        """Determines the path where a session should be logged

        Parameters
        ----------
        session_id : str
            The unique session identifier
        queue_log_dir : Path
            The path to the queue log directory

        Returns
        -------
        Path
            The path to the session log
        """
        return queue_log_dir / f"{session_id}.log"

    def _queue_log_dir_path(
        self,
        *,
        queue_id: str,
    ) -> Path:
        """Determines the path where a queue's session logs should be written

        Parameters
        ----------
        queue_id : str
            The unique queue identifier
        queue_log_dir : Path
            The path to the queue log directory

        Returns
        -------
        Path
            The path to the session log
        """
        assert self._worker_logs_dir is not None
        return self._worker_logs_dir / queue_id

    def _cleanup_queue_aws_credentials(
        self, *, assigned_sessions: dict[str, AssignedSession]
    ) -> None:
        """Deletes the Queue AWS Credentials manager for a Queue if we no longer have assigned sessions for
        that particular Queue.
        """
        with self._queue_aws_credentials_lock:
            if not self._queue_aws_credentials:
                return

            assigned_queues = set(session["queueId"] for session in assigned_sessions.values())
            created_manager_keys = set(self._queue_aws_credentials.keys())
            for key in created_manager_keys:
                queue_id, role_arn = key.split(":", maxsplit=1)
                if queue_id not in assigned_queues:
                    credentials_dataclass = self._queue_aws_credentials[key]
                    credentials_dataclass.session.cleanup()
                    del self._queue_aws_credentials[key]
                    logger.debug(
                        f"Deleted AWS Credentials for Queue {queue_id} with IAM Role {role_arn}."
                    )

    def _get_queue_aws_credentials(
        self, queue_id: str, queue_role_arn: str, session_id: str, os_user: Optional[SessionUser]
    ) -> Optional[QueueAwsCredentials]:
        """Creates an AWS Credentials Manager for the given Queue if necessary.
        Returns the credentials profile name for the credentials if there is one.
        """
        hash_key = f"{queue_id}:{queue_role_arn}"
        with self._queue_aws_credentials_lock:
            if self._queue_aws_credentials.get(hash_key) is None:
                # We don't already have one, so we create it.
                try:
                    # Note: Makes a call to AssumeQueueRoleForWorker to fetch the initial
                    # AWS Credentials.
                    session = QueueBoto3Session(
                        deadline_client=self._deadline,
                        farm_id=self._farm_id,
                        fleet_id=self._fleet_id,
                        worker_id=self._worker_id,
                        queue_id=queue_id,
                        os_user=os_user,
                        interrupt_event=self._shutdown,
                        worker_persistence_dir=self._worker_persistence_dir,
                    )
                except (DeadlineRequestWorkerOfflineError, DeadlineRequestUnrecoverableError):
                    # These are terminal errors for the Session. We need to fail it, without attempting,
                    # if we have a terminal error.
                    # The caller will log a message.
                    raise
                except (DeadlineRequestError, DeadlineRequestInterrupted):
                    # We treat any non-terminal error as recoverable. We simply run the Session with no AWS Credentials,
                    # but will log to the customer that it's running with no Credentials.
                    return None

                refresher = AwsCredentialsRefresher(
                    identifier=f"Queue {queue_id} Credentials for Role {queue_role_arn}",
                    session=session,
                    failure_callback=self._queue_credentials_refresh_failed,
                )

                credentials_dataclass = QueueAwsCredentials(session=session, refresher=refresher)
                self._queue_aws_credentials[hash_key] = credentials_dataclass
                logger.debug(
                    f"Created new AWS Credentials for Queue {queue_id} with IAM Role {queue_role_arn}."
                )

            logger.info(
                f"[{session_id}] AWS Credentials are available for Queue {queue_id} with IAM Role {queue_role_arn}."
            )
            return self._queue_aws_credentials[hash_key]

        # Unreachable, but play it safe.
        return None

    def _queue_credentials_refresh_failed(self, exception: Exception) -> None:
        """Called by an AwsCredentialsRefresher instance when it was unable to refresh
        AWS Credentials for a Queue.
        In response we interrupt all Sessions that are currently in flight.
        """

        # TODO: To be fully correct, we'd want to only interrupt the Sessions that
        # are using the particular credentials that failed to refresh.
        gracetime = None  # Let the cancels happen as defined in the Job Template
        message = "Fatal error attempting to refresh AWS Credentials for the Queue. Please see logs for details."
        shutdown_futures = self._shutdown_sessions(gracetime, message)
        wait(shutdown_futures)

    def _update_session_actions_from_scheduler(
        self,
        *,
        assigned_sessions: dict[str, AssignedSession],
        canceled_session_action: dict[str, list[str]],
    ) -> None:
        for session_id, session_assignment in assigned_sessions.items():
            session_entry = self._sessions[session_id]
            session = session_entry.session

            session_exception: BaseException | None = None
            try:
                session_exception = session_entry.future.exception(timeout=0.2)
            except FutureTimeoutError:
                pass

            with self._action_update_lock:
                # 1. cancel in-flight actions
                if canceled_action_ids := canceled_session_action.get(session_id, None):
                    canceled_action_ids = [
                        action_id
                        for action_id in canceled_action_ids
                        if not (update := self._action_updates_map.get(action_id, None))
                        or update.completed_status is None
                    ]
                    session.cancel_actions(action_ids=canceled_action_ids)

                # 2. update the queue actions
                assigned_session_actions = session_assignment["sessionActions"]
                if not session_exception:
                    assigned_session_actions = [
                        entry
                        for entry in assigned_session_actions
                        if not (
                            update := self._action_updates_map.get(entry["sessionActionId"], None)
                        )
                        or update.completed_status is None
                    ]
                    session.replace_assigned_actions(actions=assigned_session_actions)
                else:
                    # The thread that normally runs session actions crashed. We fail any assigned
                    # actions with the exception message
                    for action in assigned_session_actions:
                        self._action_updates_map[action["sessionActionId"]] = SessionActionStatus(
                            id=action["sessionActionId"],
                            completed_status="FAILED",
                            start_time=datetime.now(tz=timezone.utc),
                            end_time=datetime.now(tz=timezone.utc),
                            status=ActionStatus(
                                state=ActionState.FAILED, fail_message=str(session_exception)
                            ),
                        )
                    self._wakeup.set()

    def _update_session_logging(
        self,
        *,
        assigned_sessions: dict[str, AssignedSession],
    ) -> None:
        """Updates the run-time logging parameters of the session

        Parameters
        ----------
        assigned_sessions : dict[str, AssignedSession]
            A dictionary of sessions to update. The keys are the session ID and the values are
            the entries from the UpdateWorkerSchedule "assignedSessions" response field.
        """
        for session_id, session_spec in assigned_sessions.items():
            if not (session_entry := self._sessions.get(session_id, None)):
                logger.warning("No session found: %s", session_id)
                continue
            parameters = SessionLogConfigurationParameters.from_boto(
                session_spec["logConfiguration"]["parameters"]
            )
            session_entry.log_configuration.update(parameters=parameters)

    def shutdown(
        self,
        *,
        fail_message: str | None = None,
        grace_time: timedelta | None = None,
    ) -> None:
        """Stops all active Work and notifies the Amazon Deadline Cloud service that the Worker is shutting down.

        Parameters
        ----------
        fail_message : str | None
            An optional message associated with interrupted or skipped session actions.
        grace_time : timedelta
            The amount of time to wait before force-stopping all work
        """
        self._shutdown_fail_message = fail_message
        self._shutdown_grace = grace_time

        # THIS ORDER IS IMPORTANT FOR DATA RACES
        # This is based on the logic in the main run() loop
        self._shutdown.set()
        self._wakeup.set()

    @property
    def session_queues(self) -> dict[str, list[SessionActionDefinition]]:
        """ "
        Returns a mapping of session ID to a list of session actions that are assigned to the Worker

        Returns
        -------
        dict[str, list[SessionAction]]
            A mapping where the key is a unique session ID and the value is an ordered list of
            SessionAction instances to be run against the session
        """
        raise NotImplementedError("WorkerQueue.session_queues property not implemented")<|MERGE_RESOLUTION|>--- conflicted
+++ resolved
@@ -212,16 +212,12 @@
         self._queue_aws_credentials_lock = Lock()
         self._worker_persistence_dir = worker_persistence_dir
         self._worker_logs_dir = worker_logs_dir
-<<<<<<< HEAD
         self._windows_credentials_resolver: Optional[WindowsCredentialsResolver]
 
         if os.name == "nt":
             self._windows_credentials_resolver = WindowsCredentialsResolver(self._boto_session)
         else:
             self._windows_credentials_resolver = None
-=======
-        self._retain_session_dir = retain_session_dir
->>>>>>> 091608c6
 
     def _assign_sessions(self) -> None:
         """Handles an AssignSessions API cycle"""
@@ -725,13 +721,8 @@
 
             os_user: Optional[SessionUser] = None
             if not self._job_run_as_user_override.run_as_agent:
-<<<<<<< HEAD
                 if self._job_run_as_user_override.job_user is not None:
                     os_user = self._job_run_as_user_override.job_user
-=======
-                if self._job_run_as_user_override.posix_job_user is not None and os.name == "posix":
-                    os_user = self._job_run_as_user_override.posix_job_user
->>>>>>> 091608c6
                 elif job_details.job_run_as_user:
                     if os.name == "posix":
                         os_user = job_details.job_run_as_user.posix
