# Copyright Amazon.com, Inc. or its affiliates. All Rights Reserved.

from __future__ import annotations

from concurrent.futures import (
    Future,
    ThreadPoolExecutor,
    TimeoutError as FutureTimeoutError,
    wait,
)
from contextlib import nullcontext
from dataclasses import dataclass
from datetime import datetime, timedelta, timezone
from pathlib import Path
from threading import Event, RLock, Lock, Timer
from typing import Callable, Tuple, Union, cast, Optional, Any
import logging
import os
import stat

from openjd.sessions import ActionState, ActionStatus, SessionUser
from openjd.sessions import LOG as OPENJD_SESSION_LOG
from openjd.sessions import ActionState, ActionStatus
from deadline.job_attachments.asset_sync import AssetSync


from ..aws.deadline import update_worker
from ..aws_credentials import QueueBoto3Session, AwsCredentialsRefresher
from ..boto import DeadlineClient, Session as BotoSession
from ..errors import ServiceShutdown
from ..sessions import JobEntities, Session
from ..sessions.actions import SessionActionDefinition
from ..sessions.log_config import (
    LogConfiguration,
    LogProvisioningError,
    SessionLogConfigurationParameters,
)
from ..api_models import (
    AssignedSession,
    UpdateWorkerScheduleResponse,
    UpdatedSessionActionInfo,
    WorkerStatus,
)
from ..aws.deadline import (
    DeadlineRequestConditionallyRecoverableError,
    DeadlineRequestError,
    DeadlineRequestInterrupted,
    DeadlineRequestWorkerOfflineError,
    DeadlineRequestUnrecoverableError,
    update_worker_schedule,
)
from .log import LOGGER
from .session_cleanup import SessionUserCleanupManager
from .session_queue import SessionActionQueue, SessionActionStatus
from ..startup.config import JobsRunAsUserOverride
from ..utils import MappingWithCallbacks
from ..set_windows_permissions import set_user_restricted_path_permissions
import subprocess

logger = LOGGER

JOB_ATTACHMENTS_LOGGER = logging.getLogger("deadline.job_attachments")

# API limit on length of "progressMessage" field for session actions in UpdateWorkerSchedule API
UPDATE_WORKER_SCHEDULE_MAX_MESSAGE_CHARS = 4096


@dataclass(frozen=True)
class SchedulerSession:
    """A structure of fields related to a Worker session required for scheduling"""

    future: Future[None]
    """The future for the action running"""

    queue: SessionActionQueue
    """The session's action queue"""

    session: Session
    """The session that the action is being run within"""

    job_entities: JobEntities
    """Job entities collection associated with the session
    These are cached throughout the session.
    """

    log_configuration: LogConfiguration
    """The log configuration for the session"""


@dataclass(frozen=True)
class QueueAwsCredentials:
    """This holds the AWS Credentials for a particular Queue to use for all actions
    performed on behalf of the Open Job Description Session for Jobs from that Queue.
    This includes:
    1. all Job Attachments behaviors; and
    2. things done by the running SessionActions' subprocesses.

    It also holds the AwsCredentialsRefresher context manager that is actively
    refreshing those credentials as needed. Each refresh will update the
    credentials process that running subprocesses are using to obtain credentials.
    """

    session: QueueBoto3Session
    refresher: AwsCredentialsRefresher


class SessionMap(MappingWithCallbacks[str, SchedulerSession]):
    """
    Map of session IDs to sessions.

    This class hooks into dict operations to register session with SessionCleanupManager
    """

    _session_cleanup_manager: SessionUserCleanupManager

    def __init__(
        self,
        *args,
        cleanup_session_user_processes: bool = True,
        **kwargs,
    ) -> None:
        self._session_cleanup_manager = SessionUserCleanupManager(
            cleanup_session_user_processes=cleanup_session_user_processes
        )
        super().__init__(
            *args,
            setitem_callback=self.setitem_callback,
            delitem_callback=self.delitem_callback,
            **kwargs,
        )

    def setitem_callback(self, key: str, value: SchedulerSession):
        self._session_cleanup_manager.register(value.session)

    def delitem_callback(self, key: str):
        if not (scheduler_session := self.get(key, None)):
            # Nothing to do, base class will raise KeyError
            return
        self._session_cleanup_manager.deregister(scheduler_session.session)


class WorkerScheduler:
    _INITIAL_POLL_INTERVAL = timedelta(seconds=15)

    _deadline: DeadlineClient
    _sessions: SessionMap
    _shutdown: Event
    _shutdown_grace: timedelta | None
    _shutdown_fail_message: str | None = None
    _wakeup: Event
    _executor: ThreadPoolExecutor
    _farm_id: str
    _fleet_id: str
    _worker_id: str
    _action_updates_map: dict[str, SessionActionStatus]
    _action_completes: list[SessionActionStatus]
    _action_update_lock: RLock
    _jobs_run_as_user_override: JobsRunAsUserOverride
    _boto_session: BotoSession
    _worker_persistence_dir: Path
    _worker_logs_dir: Path | None

    # Map from queueId -> QueueAwsCredentials.
    _queue_aws_credentials: dict[str, QueueAwsCredentials]
    # Lock that must be grabbed when mutating the _queue_aws_credentials in any way; we have
    # threads, so let's be thread safe.
    _queue_aws_credentials_lock: Lock

    def __init__(
        self,
        *,
        farm_id: str,
        fleet_id: str,
        worker_id: str,
        deadline: DeadlineClient,
        jobs_run_as_user_override: JobsRunAsUserOverride,
        boto_session: BotoSession,
        cleanup_session_user_processes: bool,
        worker_persistence_dir: Path,
        worker_logs_dir: Path | None,
    ) -> None:
        """Queue of Worker Sessions and their actions

        Parameters
        ----------
        deadline_client : DeadlineClient
            Deadline client used for making API requests
        worker_logs_dir: Path
            A path to the base directory where local session log files should be stored. Each
            session log will be written to:

                <worker_logs_dir>/<queue_id>/<session_id>.log

            If the value is None, then no local session logs will be written.
        """
        self._deadline = deadline
        self._executor = ThreadPoolExecutor(max_workers=100)
        self._sessions = SessionMap(cleanup_session_user_processes=cleanup_session_user_processes)
        self._wakeup = Event()
        self._shutdown = Event()
        self._farm_id = farm_id
        self._fleet_id = fleet_id
        self._worker_id = worker_id
        self._action_completes = []
        self._action_updates_map = {}
        self._action_update_lock = RLock()
        self._jobs_run_as_user_override = jobs_run_as_user_override
        self._shutdown_grace = None
        self._boto_session = boto_session
        self._queue_aws_credentials = dict[str, QueueAwsCredentials]()
        self._queue_aws_credentials_lock = Lock()
        self._worker_persistence_dir = worker_persistence_dir
        self._worker_logs_dir = worker_logs_dir

    def _assign_sessions(self) -> None:
        """Handles an AssignSessions API cycle"""

    def run(self) -> None:
        """Runs the Worker scheduler.

        The Worker begins by hydrating its assigned work using the UpdateWorkerSchedule API.

        The scheduler then enters a loop of processing assigned actions - creating and deleting
        Worker sessions as required. If no actions are assigned, the Worker idles for 5 seconds.
        If any action completes, finishes cancelation, or if the Worker is done idling, an
        UpdateWorkerSchedule API request is made with any relevant changes specified in the request.

        The scheduler is responsible for heartbeating which also includes reporting progress and
        status of ongoing active session actions, receiving session action cancelations, and
        also receiving commands from the service to shutdown.

        The function returns normally if the WorkerScheduler instance's `stop` method is called from
        another thread and all sessions are able to gracefully shut down.

        Raises
        ------
        ServiceShutdown
            The service has issued a shutdown command in a NotifyProgress response.
        """

        timeout = WorkerScheduler._INITIAL_POLL_INTERVAL

        with self._executor:
            try:
                while not self._shutdown.is_set():
                    self._wakeup.clear()

                    # Raises:
                    #  ServiceShutdown - When we are undergoing a service-initiated drain, and
                    # that drain is now complete.
                    #  DeadlineRequestWorkerNotFoundError, DeadlineRequestWorkerOfflineError, and
                    # DeadlineRequestUnrecoverableError - All are unrecoverable at this level
                    # so we re-raise which exits the scheduler and causes it to drain.
                    # The more appropriate place to try to recover is either the Worker or
                    # the entrypoint.
                    try:
                        interval = self._sync(interruptable=True)
                    except DeadlineRequestInterrupted:
                        # Occurs if self._shutdown has been set, so go back to the
                        # top of the loop and drain naturally.
                        continue

                    logger.debug("interval = %s", interval)
                    timeout = timedelta(seconds=interval)

                    self._wakeup.wait(timeout=timeout.total_seconds())
            except ServiceShutdown:
                # Suppress logging
                raise
            except (DeadlineRequestError, Exception):
                logger.exception("Exception in WorkerScheduler", exc_info=True)
                raise
            finally:
                self._drain_scheduler()

    def _drain_scheduler(self) -> None:
        # Note:
        #   When we're doing a worker-initiated drain we will have self._shutdown set. We may, optionally,
        #  have a value for self._shutdown_grace as well.
        if self._sessions:
            logger.info("Shutting down %d sessions", len(self._sessions))

        if self._shutdown.is_set() and self._sessions:
            # This is a worker-initiated drain. Inform the service that we're
            # STOPPING, and thus it should not give us any additional work.

            # Give it more time, up to a point, if we have the gracetime for it.
            if self._shutdown_grace is not None:
                state_transition_timeout = min(timedelta(seconds=5), 0.1 * self._shutdown_grace)
                self._shutdown_grace -= state_transition_timeout
            else:
                state_transition_timeout = timedelta(seconds=1)
            self._transition_to_stopping(timeout=state_transition_timeout)

        session_shutdown_futures = self._shutdown_sessions(
            self._shutdown_grace, self._shutdown_fail_message
        )

        # Join on all session shutdown futures
        if session_shutdown_futures:
            # Wait a little less than our gracetime so that we have time to
            # tell the service that we've STOPPED.
            max_waittime = (
                max(1, (self._shutdown_grace - timedelta(seconds=1)).total_seconds())
                if self._shutdown_grace
                else None
            )
            if max_waittime is not None:
                logger.info("Waiting %s seconds for Sessions to end.", max_waittime)
            else:
                logger.info("Waiting for Sessions to end.")
            wait(
                session_shutdown_futures,
                timeout=max_waittime,
            )

        # Make sure that any existing QueueBoto3Credentials objects have cleaned up their
        # filesystem mutations.
        # Do this before calling _sync(), just in case the _sync() raises an exception
        for credentials_dataclass in self._queue_aws_credentials.values():
            credentials_dataclass.session.cleanup()
        self._queue_aws_credentials.clear()

        # If the Worker initiated the shutdown, then must notify the service about interrupted
        # actions
        if self._shutdown.is_set() and session_shutdown_futures:
            try:
                # Send the information that we have.
                # TODO - We don't presently handle the case where the service gives us
                # ENV_EXIT actions to complete as part of the drain.
                # Note: self._shutdown is already set, so we don't want this
                # call to be interruptable; doing so would cause it to immediately
                # exit and not actually make the API call
                self._sync(interruptable=False)
            except DeadlineRequestInterrupted:
                # Receiving this indicates a logic error. This should never actually happen.
                raise RuntimeError(
                    "UpdateWorkerSchedule during Worker drain was interrupted. This is a bug. Please contact the service team."
                )
            except ServiceShutdown:
                pass

    def _shutdown_sessions(
        self, gracetime: Optional[timedelta], fail_message: Optional[str]
    ) -> list[Future[None]]:
        return [
            self._executor.submit(
                session.session.stop,
                grace_time=gracetime,
                current_action_result="INTERRUPTED",
                fail_message=fail_message,
            )
            for session in self._sessions.values()
        ]

    def _sync(self, *, interruptable: bool = True) -> int:
        """Sends updates to the service, receives and orchestrates work to sessions.

        This will also persist the idle and healthy timeouts as member variables of the class
        instance.

        Returns
        -------
        int
            The interval (in seconds) to sync with the service returned in the UpdateWorkerSchedule repsonse
        """

        logger.info("Synchronizing with service (sending UpdateWorkerSchedule)")

        # 1. collect info to be send in the UpdateWorkerSchedule API request
        #    1.1. finished/in-progress action results
        updated_actions, commit_completed_actions = self._updated_session_actions()
        if updated_actions:
            logger.info("Updating actions: %s", updated_actions)

        #    1.2. TODO: IP address changes
        #    1.3. TODO: metrics

        # 2. make request
        request: dict[str, Any] = {
            "deadline_client": self._deadline,
            "farm_id": self._farm_id,
            "fleet_id": self._fleet_id,
            "worker_id": self._worker_id,
            "updated_session_actions": updated_actions,
        }
        if interruptable:
            request["interrupt_event"] = self._shutdown
        # Raises: DeadlineRequestInterrupted, DeadlineRequestWorkerNotFoundError,
        # DeadlineRequestWorkerOfflineError, and DeadlineRequestUnrecoverableError
        #  - Let these go to the caller
        response = update_worker_schedule(**request)

        commit_completed_actions()

        # 3. take action based on response
        #    3.1. create new sessions
        #    3.2  delete old sessions
        #    3.3. cancel actions in existing sessions
        #    3.4. update the queues for existing sessions
        #    3.5. persist the idle and healthy timeouts
        # self._apply_response(response=response)
        self._update_sessions(response=response)

        if response.get("desiredWorkerStatus", None) == "STOPPED":
            logger.warning("Service requested shutdown initiated")
            raise ServiceShutdown()

        logger.info("Done synchronizing with service")

        # Return the timers
        return response["updateIntervalSeconds"]

    def _transition_to_stopping(self, timeout: timedelta) -> None:
        """Calls out to the service to inform it that the Worker should be set
        to the STOPPING state. This is a signal to the service that the Worker has
        initiated a worker-initiated drain operation, and that it must not be
        given additional new tasks to work on.
        """

        # We're only being given timeout seconds to successfully make this request.
        # That is because the drain operation may be expedited, and we need to move
        # fast to get to transitioning to STOPPED state after this.
        timeout_event = Event()
        timer = Timer(interval=timeout.total_seconds(), function=timeout_event.set)

        try:
            update_worker(
                deadline_client=self._deadline,
                farm_id=self._farm_id,
                fleet_id=self._fleet_id,
                worker_id=self._worker_id,
                status=WorkerStatus.STOPPING,
                interrupt_event=timeout_event,
            )
            logger.info("Successfully set Worker state to STOPPING.")
        except DeadlineRequestInterrupted:
            logger.info(
                "Timeout reached trying to update Worker to STOPPING status. Proceeding without changing status..."
            )
        except (
            DeadlineRequestUnrecoverableError,
            DeadlineRequestConditionallyRecoverableError,
        ) as exc:
            logger.warning(
                f"Exception updating Worker to STOPPING status. Continuing with drain operation regardless. Exception: {str(exc)}"
            )
        finally:
            timer.cancel()

    def _updated_session_actions(
        self,
    ) -> Tuple[dict[str, UpdatedSessionActionInfo], Callable[[], None]]:
        # Returns a unique identifier for a session action update.
        # This is a tuple of the action ID and the completed state or the update time
        # This is used to only commit deletes from the _action_updates_map that are not newer
        # than what was sent in the UpdateWorkerSchedule request when calling the commit() function
        def compute_update_id(
            session_action_status: SessionActionStatus,
        ) -> tuple[str, datetime | str]:
            return (
                session_action_status.id,
                cast(
                    Union[datetime, str],
                    session_action_status.completed_status or session_action_status.update_time,
                ),
            )

        # The transaction which is a set of update IDs we are trying to commit
        tx: set[tuple[str, datetime | str]]

        with self._action_update_lock:
            updated = {
                action_id: self._updated_action_to_boto(updated_action)
                for action_id, updated_action in self._action_updates_map.items()
            }
            # Persist the update to the transaction
            tx = {
                compute_update_id(session_action_status)
                for session_action_status in self._action_updates_map.values()
            }

        # Return a commit function. This is a closure that maintains a reference to the transaction
        # Calling this commit() function removes all updates from the _action_updates_map that are
        # present in the transaction. If there is a more recent action update in the
        # _action_updates_map that is written while the request is in-flight, it will not be
        # removed from the map.
        def commit() -> None:
            with self._action_update_lock:
                action_ids_to_delete = [
                    session_action_update.id
                    for session_action_update in self._action_updates_map.values()
                    if compute_update_id(session_action_update) in tx
                ]
                for action_id in action_ids_to_delete:
                    del self._action_updates_map[action_id]

        return updated, commit

    def _updated_action_to_boto(
        self,
        action_updated: SessionActionStatus,
    ) -> UpdatedSessionActionInfo:
        updated_action = UpdatedSessionActionInfo()

        # Optional fields
        if action_updated.start_time:
            updated_action["startedAt"] = action_updated.start_time
        if action_updated.completed_status:
            updated_action["completedStatus"] = action_updated.completed_status
        elif action_updated.update_time:
            updated_action["updateTime"] = action_updated.update_time
        if action_updated.status:
            if action_updated.status.exit_code is not None:
                updated_action["processExitCode"] = action_updated.status.exit_code
            if action_updated.completed_status:
                if action_updated.status.fail_message:
                    updated_action["progressMessage"] = action_updated.status.fail_message
                elif action_updated.status.status_message:
                    updated_action["progressMessage"] = action_updated.status.status_message
            elif action_updated.status.status_message:
                updated_action["progressMessage"] = action_updated.status.status_message
            if action_updated.status.progress:
                updated_action["progressPercent"] = min(max(0, action_updated.status.progress), 100)
        if action_updated.end_time:
            updated_action["endedAt"] = action_updated.end_time

        # Truncate message to max bytes allowed by UpdateWorkerSchedule API
        if (
            "progressMessage" in updated_action
            and len(updated_action["progressMessage"]) > UPDATE_WORKER_SCHEDULE_MAX_MESSAGE_CHARS
        ):
            updated_action["progressMessage"] = updated_action["progressMessage"][
                :UPDATE_WORKER_SCHEDULE_MAX_MESSAGE_CHARS
            ]

        return updated_action

    def _update_sessions(
        self,
        *,
        response: UpdateWorkerScheduleResponse,
    ) -> None:
        assigned_sessions = response["assignedSessions"]
        canceled_session_action = response["cancelSessionActions"]
        self._remove_finished_sessions(assigned_sessions=assigned_sessions)
        self._cleanup_queue_aws_credentials(assigned_sessions=assigned_sessions)
        created_session_ids = self._create_new_sessions(assigned_sessions=assigned_sessions)
        existing_sessions = {
            session_id: assigned_session
            for session_id, assigned_session in assigned_sessions.items()
            if session_id not in created_session_ids
        }
        self._update_session_actions_from_scheduler(
            assigned_sessions=existing_sessions, canceled_session_action=canceled_session_action
        )
        self._update_session_logging(assigned_sessions=existing_sessions)

    def _remove_finished_sessions(
        self,
        *,
        assigned_sessions: dict[str, AssignedSession],
    ) -> None:
        assigned_session_ids = assigned_sessions.keys()
        removed_session_ids = self._sessions.keys() - assigned_session_ids
        for removed_session_id in removed_session_ids:
            ses = self._sessions[removed_session_id]
            ses.session.stop(grace_time=timedelta())
            # Wait until the Session has fully completed before continuing.
            # Reason: There's a data race here. We *think* that the Session has been
            #   ended, by virtue of it having been "stopped", but it may actually
            #   still be running cleanup. We wait until it has fully completed cleanup
            #   before continuing.
            # Note: The cleanup should be very fast since the service only removes a Session
            #   from us once it has acknowledged all updates for all of its SessionActions and
            #   it has no SessionActions in it.
            ses.session.wait()
            del self._sessions[removed_session_id]

    def _handle_session_action_update(
        self,
        action_status: SessionActionStatus,
    ) -> None:
        with self._action_update_lock:
            self._action_updates_map[action_status.id] = action_status

            if any(session_entry.session.idle for session_entry in self._sessions.values()):
                self._wakeup.set()

    def _fail_all_actions(
        self,
        assigned_session: AssignedSession,
        error_message: str,
    ) -> None:
        actions = assigned_session["sessionActions"]
        now = datetime.now(tz=timezone.utc)
        self._action_updates_map.update(
            {
                action["sessionActionId"]: SessionActionStatus(
                    id=action["sessionActionId"],
                    completed_status="FAILED",
                    start_time=now,
                    end_time=now,
                    status=ActionStatus(
                        state=ActionState.FAILED,
                        fail_message=str(error_message),
                    ),
                )
                for action in actions
            }
        )
        self._wakeup.set()

    def _create_new_sessions(
        self,
        *,
        assigned_sessions: dict[str, AssignedSession],
    ) -> set[str]:
        new_session_ids = assigned_sessions.keys() - self._sessions.keys()

        for new_session_id in new_session_ids:
            session_spec = assigned_sessions[new_session_id]
            logger.debug(f"session spec: {session_spec}")
            job_id = session_spec["jobId"]
            queue_id = session_spec["queueId"]

            # Log path
            session_log_file: Path | None = None
            if self._worker_logs_dir:
                queue_log_dir = self._queue_log_dir_path(queue_id=session_spec["queueId"])
                try:
                    if os.name == "posix":
                        queue_log_dir.mkdir(mode=stat.S_IRWXU, exist_ok=True)
                    else:
                        queue_log_dir.mkdir(exist_ok=True)
                        set_user_restricted_path_permissions(queue_log_dir.name)
                except (OSError, subprocess.CalledProcessError):
                    error_msg = (
                        f"Failed to create local session log directory on worker: {queue_log_dir}"
                    )
                    self._fail_all_actions(session_spec, error_message=error_msg)
                    logger.error("[%s] %s", new_session_id, error_msg)
                    continue
                session_log_file = self._session_log_file_path(
                    session_id=new_session_id, queue_log_dir=queue_log_dir
                )
                try:
                    session_log_file.touch(mode=stat.S_IWUSR | stat.S_IRUSR, exist_ok=True)
                except OSError:
                    error_msg = (
                        f"Failed to create local session log file on worker: {session_log_file}"
                    )
                    self._fail_all_actions(session_spec, error_message=error_msg)
                    logger.error("[%s] %s", new_session_id, error_msg)
                    continue

            try:
                log_config = LogConfiguration.from_boto(
                    loggers=[OPENJD_SESSION_LOG, JOB_ATTACHMENTS_LOGGER],
                    log_configuration=session_spec["logConfiguration"],
                    session_log_file=session_log_file,
                )
            except LogProvisioningError as log_provision_error:
                self._fail_all_actions(session_spec, str(log_provision_error))
                logger.warning("[%s] %s", new_session_id, log_provision_error)
                # Force an immediate UpdateWorkerSchedule request
                self._wakeup.set()
                continue

            job_entities = JobEntities(
                farm_id=self._farm_id,
                fleet_id=self._fleet_id,
                worker_id=self._worker_id,
                job_id=job_id,
                deadline_client=self._deadline,
            )
            # TODO: Would be great to merge Session + SessionActionQueue
            # and move all job entities calls within the Session thread.
            # Requires some updates to the code below
            try:
                job_details = job_entities.job_details()
            except (ValueError, RuntimeError) as error:
                # Can't even start a session right now if we don't
                # get valid job_details, so let's fail the actions
                # in the same way as the log provisioning error
                self._fail_all_actions(session_spec, str(error))
                logger.warning("[%s] %s", new_session_id, error)
                # Force an immediate UpdateWorkerSchedule request
                self._wakeup.set()
                continue

            queue = SessionActionQueue(
                job_id=job_id,
                job_entities=job_entities,
                action_update_callback=self._handle_session_action_update,
            )
            logger.debug(f"[{new_session_id}] Created action queue")

            logger.debug(f"[{new_session_id}] Assigning actions...")
            queue.replace(actions=session_spec["sessionActions"])
            logger.debug(f"[{new_session_id}] Assigned actions")

            os_user: Optional[SessionUser] = None
<<<<<<< HEAD
            if job_details.job_run_as_user and not self._impersonation.inactive:
                if os.name != "posix":
                    # TODO: windows support
                    raise NotImplementedError(f"{os.name} is not supported")
                os_user = job_details.job_run_as_user.posix

            if self._impersonation.posix_job_user is not None:
                os_user = self._impersonation.posix_job_user
=======
            if not self._jobs_run_as_user_override.run_as_agent:
                if (
                    self._jobs_run_as_user_override.posix_job_user is not None
                    and os.name == "posix"
                ):
                    os_user = self._jobs_run_as_user_override.posix_job_user
                elif job_details.job_run_as_user:
                    if os.name != "posix":
                        # TODO: windows support
                        raise NotImplementedError(f"{os.name} is not supported")
                    os_user = job_details.job_run_as_user.posix
>>>>>>> 1625ce51

            queue_credentials: QueueAwsCredentials | None = None
            asset_sync: AssetSync | None = None
            if job_details.queue_role_arn:
                try:
                    queue_credentials = self._get_queue_aws_credentials(
                        queue_id,
                        job_details.queue_role_arn,
                        new_session_id,
                        os_user,
                    )
                except (DeadlineRequestWorkerOfflineError, DeadlineRequestUnrecoverableError) as e:
                    # Terminal error. We need to fail the Session.
                    message = (
                        "Unrecoverable error trying to obtain AWS Credentials for the Queue Role."
                    )
                    self._fail_all_actions(session_spec, message)
                    logger.warning("[%s] %s: %s", new_session_id, message, str(e))
                    # Force an immediate UpdateWorkerSchedule request
                    self._wakeup.set()
                    continue

                if queue_credentials is None:
                    logger.warning("Could not obtain AWS Credentials for the Session.")
                else:
                    asset_sync = AssetSync(
                        farm_id=self._farm_id,
                        boto3_session=queue_credentials.session,
                        session_id=new_session_id,
                    )
            else:
                logger.info("Job has no Queue Role. Not obtaining AWS Credentials for the Session.")

            is_ja_settings_empty = job_details.job_attachment_settings is None or (
                len(job_details.job_attachment_settings.s3_bucket_name) == 0
                and len(job_details.job_attachment_settings.root_prefix) == 0
            )
            if not is_ja_settings_empty and asset_sync is None:
                # The Queue is configured to use Job Attachments, but there are no Queue credentials
                # available. This is a recipe for disaster. Fail the Session quickly to surface the
                # problem in a clear way.
                fail_message: str
                if job_details.queue_role_arn:
                    fail_message = (
                        f"Failed to obtain credentials for Role {job_details.queue_role_arn}"
                    )
                else:
                    fail_message = "Misconfiguration. Job Attachments are provided, but the Queue has no IAM Role."
                    self._fail_all_actions(session_spec, fail_message)
                    logger.warning("[%s] %s", new_session_id, fail_message)
                    # Force an immediate UpdateWorkerSchedule request
                    self._wakeup.set()
                    continue

            session = Session(
                id=new_session_id,
                queue=queue,
                queue_id=queue_id,
                env={
                    "AWS_PROFILE": queue_credentials.session.credential_process_profile_name,
                }
                if queue_credentials
                else None,
                asset_sync=asset_sync,
                job_details=job_details,
                os_user=os_user,
                action_update_callback=self._handle_session_action_update,
                action_update_lock=self._action_update_lock,
            )

            def run_session(
                session: Session, queue_credentials: QueueAwsCredentials | None
            ) -> None:
                queue_credentials_context: nullcontext | AwsCredentialsRefresher
                if queue_credentials is not None:
                    queue_credentials_context = queue_credentials.refresher
                else:
                    queue_credentials_context = nullcontext()
                with (
                    log_config.log_session(
                        session_id=new_session_id,
                        boto_session=self._boto_session,
                    ),
                    session,
                    queue_credentials_context,
                ):
                    if isinstance(queue_credentials_context, nullcontext):
                        session.logger.info("Session running with no AWS Credentials.")
                    try:
                        session.run()
                    except Exception as e:
                        logger.exception(e)
                        raise
                    finally:
                        self._wakeup.set()

            self._sessions[new_session_id] = SchedulerSession(
                future=self._executor.submit(run_session, session, queue_credentials),
                queue=queue,
                session=session,
                job_entities=job_entities,
                log_configuration=log_config,
            )
        return new_session_ids

    def _session_log_file_path(
        self,
        *,
        session_id: str,
        queue_log_dir: Path,
    ) -> Path:
        """Determines the path where a session should be logged

        Parameters
        ----------
        session_id : str
            The unique session identifier
        queue_log_dir : Path
            The path to the queue log directory

        Returns
        -------
        Path
            The path to the session log
        """
        return queue_log_dir / f"{session_id}.log"

    def _queue_log_dir_path(
        self,
        *,
        queue_id: str,
    ) -> Path:
        """Determines the path where a queue's session logs should be written

        Parameters
        ----------
        queue_id : str
            The unique queue identifier
        queue_log_dir : Path
            The path to the queue log directory

        Returns
        -------
        Path
            The path to the session log
        """
        assert self._worker_logs_dir is not None
        return self._worker_logs_dir / queue_id

    def _cleanup_queue_aws_credentials(
        self, *, assigned_sessions: dict[str, AssignedSession]
    ) -> None:
        """Deletes the Queue AWS Credentials manager for a Queue if we no longer have assigned sessions for
        that particular Queue.
        """
        with self._queue_aws_credentials_lock:
            if not self._queue_aws_credentials:
                return

            assigned_queues = set(session["queueId"] for session in assigned_sessions.values())
            created_manager_keys = set(self._queue_aws_credentials.keys())
            for key in created_manager_keys:
                queue_id, role_arn = key.split(":", maxsplit=1)
                if queue_id not in assigned_queues:
                    credentials_dataclass = self._queue_aws_credentials[key]
                    credentials_dataclass.session.cleanup()
                    del self._queue_aws_credentials[key]
                    logger.debug(
                        f"Deleted AWS Credentials for Queue {queue_id} with IAM Role {role_arn}."
                    )

    def _get_queue_aws_credentials(
        self, queue_id: str, queue_role_arn: str, session_id: str, os_user: Optional[SessionUser]
    ) -> Optional[QueueAwsCredentials]:
        """Creates an AWS Credentials Manager for the given Queue if necessary.
        Returns the credentials profile name for the credentials if there is one.
        """
        hash_key = f"{queue_id}:{queue_role_arn}"
        with self._queue_aws_credentials_lock:
            if self._queue_aws_credentials.get(hash_key) is None:
                # We don't already have one, so we create it.
                try:
                    # Note: Makes a call to AssumeQueueRoleForWorker to fetch the initial
                    # AWS Credentials.
                    session = QueueBoto3Session(
                        deadline_client=self._deadline,
                        farm_id=self._farm_id,
                        fleet_id=self._fleet_id,
                        worker_id=self._worker_id,
                        queue_id=queue_id,
                        os_user=os_user,
                        interrupt_event=self._shutdown,
                        worker_persistence_dir=self._worker_persistence_dir,
                    )
                except (DeadlineRequestWorkerOfflineError, DeadlineRequestUnrecoverableError):
                    # These are terminal errors for the Session. We need to fail it, without attempting,
                    # if we have a terminal error.
                    # The caller will log a message.
                    raise
                except (DeadlineRequestError, DeadlineRequestInterrupted):
                    # We treat any non-terminal error as recoverable. We simply run the Session with no AWS Credentials,
                    # but will log to the customer that it's running with no Credentials.
                    return None

                refresher = AwsCredentialsRefresher(
                    identifier=f"Queue {queue_id} Credentials for Role {queue_role_arn}",
                    session=session,
                    failure_callback=self._queue_credentials_refresh_failed,
                )

                credentials_dataclass = QueueAwsCredentials(session=session, refresher=refresher)
                self._queue_aws_credentials[hash_key] = credentials_dataclass
                logger.debug(
                    f"Created new AWS Credentials for Queue {queue_id} with IAM Role {queue_role_arn}."
                )

            logger.info(
                f"[{session_id}] AWS Credentials are available for Queue {queue_id} with IAM Role {queue_role_arn}."
            )
            return self._queue_aws_credentials[hash_key]

        # Unreachable, but play it safe.
        return None

    def _queue_credentials_refresh_failed(self, exception: Exception) -> None:
        """Called by an AwsCredentialsRefresher instance when it was unable to refresh
        AWS Credentials for a Queue.
        In response we interrupt all Sessions that are currently in flight.
        """

        # TODO: To be fully correct, we'd want to only interrupt the Sessions that
        # are using the particular credentials that failed to refresh.
        gracetime = None  # Let the cancels happen as defined in the Job Template
        message = "Fatal error attempting to refresh AWS Credentials for the Queue. Please see logs for details."
        shutdown_futures = self._shutdown_sessions(gracetime, message)
        wait(shutdown_futures)

    def _update_session_actions_from_scheduler(
        self,
        *,
        assigned_sessions: dict[str, AssignedSession],
        canceled_session_action: dict[str, list[str]],
    ) -> None:
        for session_id, session_assignment in assigned_sessions.items():
            session_entry = self._sessions[session_id]
            session = session_entry.session

            session_exception: BaseException | None = None
            try:
                session_exception = session_entry.future.exception(timeout=0.2)
            except FutureTimeoutError:
                pass

            with self._action_update_lock:
                # 1. cancel in-flight actions
                if canceled_action_ids := canceled_session_action.get(session_id, None):
                    canceled_action_ids = [
                        action_id
                        for action_id in canceled_action_ids
                        if not (update := self._action_updates_map.get(action_id, None))
                        or update.completed_status is None
                    ]
                    session.cancel_actions(action_ids=canceled_action_ids)

                # 2. update the queue actions
                assigned_session_actions = session_assignment["sessionActions"]
                if not session_exception:
                    assigned_session_actions = [
                        entry
                        for entry in assigned_session_actions
                        if not (
                            update := self._action_updates_map.get(entry["sessionActionId"], None)
                        )
                        or update.completed_status is None
                    ]
                    session.replace_assigned_actions(actions=assigned_session_actions)
                else:
                    # The thread that normally runs session actions crashed. We fail any assigned
                    # actions with the exception message
                    for action in assigned_session_actions:
                        self._action_updates_map[action["sessionActionId"]] = SessionActionStatus(
                            id=action["sessionActionId"],
                            completed_status="FAILED",
                            start_time=datetime.now(tz=timezone.utc),
                            end_time=datetime.now(tz=timezone.utc),
                            status=ActionStatus(
                                state=ActionState.FAILED, fail_message=str(session_exception)
                            ),
                        )
                    self._wakeup.set()

    def _update_session_logging(
        self,
        *,
        assigned_sessions: dict[str, AssignedSession],
    ) -> None:
        """Updates the run-time logging parameters of the session

        Parameters
        ----------
        assigned_sessions : dict[str, AssignedSession]
            A dictionary of sessions to update. The keys are the session ID and the values are
            the entries from the UpdateWorkerSchedule "assignedSessions" response field.
        """
        for session_id, session_spec in assigned_sessions.items():
            if not (session_entry := self._sessions.get(session_id, None)):
                logger.warning("No session found: %s", session_id)
                continue
            parameters = SessionLogConfigurationParameters.from_boto(
                session_spec["logConfiguration"]["parameters"]
            )
            session_entry.log_configuration.update(parameters=parameters)

    def shutdown(
        self,
        *,
        fail_message: str | None = None,
        grace_time: timedelta | None = None,
    ) -> None:
        """Stops all active Work and notifies the Amazon Deadline Cloud service that the Worker is shutting down.

        Parameters
        ----------
        fail_message : str | None
            An optional message associated with interrupted or skipped session actions.
        grace_time : timedelta
            The amount of time to wait before force-stopping all work
        """
        self._shutdown_fail_message = fail_message
        self._shutdown_grace = grace_time

        # THIS ORDER IS IMPORTANT FOR DATA RACES
        # This is based on the logic in the main run() loop
        self._shutdown.set()
        self._wakeup.set()

    @property
    def session_queues(self) -> dict[str, list[SessionActionDefinition]]:
        """ "
        Returns a mapping of session ID to a list of session actions that are assigned to the Worker

        Returns
        -------
        dict[str, list[SessionAction]]
            A mapping where the key is a unique session ID and the value is an ordered list of
            SessionAction instances to be run against the session
        """
        raise NotImplementedError("WorkerQueue.session_queues property not implemented")<|MERGE_RESOLUTION|>--- conflicted
+++ resolved
@@ -701,16 +701,6 @@
             logger.debug(f"[{new_session_id}] Assigned actions")
 
             os_user: Optional[SessionUser] = None
-<<<<<<< HEAD
-            if job_details.job_run_as_user and not self._impersonation.inactive:
-                if os.name != "posix":
-                    # TODO: windows support
-                    raise NotImplementedError(f"{os.name} is not supported")
-                os_user = job_details.job_run_as_user.posix
-
-            if self._impersonation.posix_job_user is not None:
-                os_user = self._impersonation.posix_job_user
-=======
             if not self._jobs_run_as_user_override.run_as_agent:
                 if (
                     self._jobs_run_as_user_override.posix_job_user is not None
@@ -722,7 +712,6 @@
                         # TODO: windows support
                         raise NotImplementedError(f"{os.name} is not supported")
                     os_user = job_details.job_run_as_user.posix
->>>>>>> 1625ce51
 
             queue_credentials: QueueAwsCredentials | None = None
             asset_sync: AssetSync | None = None
